--- conflicted
+++ resolved
@@ -132,20 +132,11 @@
     'AfferentVar' : 14, 
     
     'AfferentConnection': {
-<<<<<<< HEAD
-            'target_synapses': 'excitatory',
-            'aspect_ratio':            ref('sheets.l4_cortex_exc.AfferentConnection.aspect_ratio'),
-            'size':                    ref('sheets.l4_cortex_exc.AfferentConnection.size'),
-            'orientation_preference':  PyNNDistribution(name='uniform',low=0,high=3.141592653589793),
-            'phase':                   PyNNDistribution(name='uniform',low=0,high=6.283185307179586),
-            'frequency':               0.8,
-=======
         'aspect_ratio':            ref('sheets.l4_cortex_exc.AfferentConnection.aspect_ratio'),
         'size':                    ref('sheets.l4_cortex_exc.AfferentConnection.size'),
         'orientation_preference':  PyNNDistribution(name='uniform',low=0,high=3.141592653589793),
         'phase':                   PyNNDistribution(name='uniform',low=0,high=6.283185307179586),
         'frequency':               0.8,
->>>>>>> 2b86a0c1
 
         'delay_expression': "f1",    
         'delay_functions' : {
