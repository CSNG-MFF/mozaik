"""
See :mod:`mozaik.visualization` for more general documentation.
"""
import mozaik.visualization.helper_functions as phf
import pylab
import numpy
import math
import mozaik
import mozaik.tools.units 
import quantities as pq
from matplotlib.colors import *

logger = mozaik.getMozaikLogger()


class SimplePlot(object):
    """
    The low level plotting API based around matplotlib.
    
    Each simple plot is assumed to create a single axis - this happens in this class.
    Each user defined low-level plotting function is supposed to derive from this class
    and implement the four abstract methods: `pre_axis_plot`, `pre_plot`, `plot`, `post_plot`, to 
    direct the styling and decoration of the plot, and call the actual matplotlib plotting functions in the 
    `plot` function.
    
    The main policy that this API declares is that any overwriting of the standard style default
    values by the `Plotting` mechanisms should take precedence over those done
    by specific instances of `SimplePlot`. In order to enforce this precedence,
    the modifiable parameters of the classes should be stored in the common
    dictionary `parameters`. Each class derived from `SimplePlot` should add its
    modifiable parameters into the `parameters` dictionary in its constructor.
    We will document the modifiable parameters the given class declares 
    in the 'Other parameters' section.
    
    The kwargs passed to the instances of `SimplePlot` from the `Plotting`
    mechanisms will be stored. At the beginning of the __call__ the dictionary
    will be updated with these stored kwargs, and the updated parameters (note
    not all have to be present) will be marked. These marked parameters will not
    be then modifiable any further. In order to do so, the `parameters`
    dictionary is accessible via the __getattr__ and __setattr__ functions.

    *Note, for this reason all `SimplePlot` classes need to take care that none
    of the modifiable attributes is also defined as a class attribute.*
    """
    def pre_axis_plot(self):
        """
        The function that is executed before the axis is created.
        """
        raise NotImplementedError


    def pre_plot(self):
        """
        The function that is executed before the plotting but after the axis is created.
        """
        raise NotImplementedError

    def plot(self):
        """
        The function that has to perform the low level plotting. This is where the 
        main matplotlib plot calls will happen.
        """
        raise NotImplementedError

    def post_plot(self):
        """
        The function that is executed after the plotting.
        """
        raise NotImplementedError

    def __init__(self,subplot_kw=None):
        self.parameters = {}  # the common modifiable parameter dictionary
        self.subplot_kw = subplot_kw
        
        
    def __getattr__(self, name):
        if name == 'parameters':
            return self.__dict__[name]
        if name in self.__dict__['parameters'] and name in self.__dict__:
            raise AttributeError("Error, attribute %s both in __dict__ and self.parameters" % (name))
        elif name in self.__dict__['parameters']:
            return self.__dict__['parameters'][name]
        elif name in self.__dict__:
            return self.__dict__[name]
        else:
            raise AttributeError(name)

    def __setattr__(self, name, value):
        if name == 'parameters':
            self.__dict__[name] = value
            return

        if name in self.__dict__['parameters'] and name in self.__dict__:
            raise AttributeError("Error, attribute both in __dict__ and self.parameters")
        elif name in self.__dict__['parameters']:
            if not self.__dict__['modified'][name]:
                self.__dict__['parameters'][name] = value
        else:
            self.__dict__[name] = value

    def __call__(self, gs,params,plotting_parent):
        """
        Calls all the plotting styling and execution functions in the right order.
        """
        self.plotting_parent=plotting_parent
        self.update_params(params)
        self.pre_axis_plot()
        if self.subplot_kw != None:
           self.axis = pylab.subplot(gs,**self.subplot_kw)
        else:
           self.axis = pylab.subplot(gs)
        self.pre_plot()
        self.plot()
        self.post_plot()
        return self.axis

    def update_params(self,params):
        """
        Updates the modifiable parameters and sets them to be further un-modifiable
        """
        for key in params:
            if not key in self.__dict__['parameters']:
                raise AttributeError("Error, unknown parameter supplied %s, known parameters: %s" % (key,
                                                                                                     self.__dict__['parameters'].keys()))
        self.__dict__['parameters'].update(params)
        self.modified = {}
        for k in self.__dict__['parameters']:
            self.modified[k] = False
        for k in params:
            self.modified[k] = True



class StandardStyle(SimplePlot):

    def __init__(self,**param):
        """
        This is the standard SimplePlot used in this package. In most cases we recomand users to derive
        all their plots from this class. In case users want to define their own plot styling they will 
        want to create an analogous class as this one and then derive all their plots from it.
        
        The modifiable parameters that this SimplePlot defines
        
        Other parameters
        ----------------
        
        fontsize : int
                 Font size to be used for tick labels and axis labels.
                 
        ?_tick_style : str
               The style of ticks to be plotted. Note that the style interacts with the x_ticks and y_ticks commands in that it formats the ticks set by these
               variables, or by the default ticks set by matplotlib. Currently available styles are: 
                            * Min - plots three ticks, 2 on sides one in the middle (if even number of xticks supplied only the side ones will be plotted)
                            * Custom - will plot tikcs as defined by x/yticks arguments
                            
        x_axis  : bool 
                Whether to plot the x_axis (and  the ticks).
                
        y_axis  : bool
                Whether to plot the y_axis (and  the ticks).
                
        x_label : str
                What is the xlabel (None means no label will be plotted).
                
        y_label : str
                What is the ylabel (None means no label will be plotted).
                
        top_right_border : bool
                         Whether to plot the top and right border of the axis.
        
        left_border : bool
                    Whether to plot the left border of the axis.
                    
        bottom_border  : bool
                       Whether to plot the right border of the axis.
                       
        title : str
              What is the title (None means no label will be plotted)
                       
        x_scale : str
              What is the scaling of the x-axis ('linear' | 'log' | 'symlog'), default is 'linear'
              
        x_scale_base : int
              What is the x base of the logarithm. Active only if x_scale != to 'linear'
               
        y_scale : str
              What is the scaling of the y-axis ('linear' | 'log' | 'symlog'), default is 'linear'
               
        y_scale_base : int
              What is the x base of the logarithm. Active only if x_scale != to 'linear'
             
        x_lim  : tuple
               What are the xlims (None means matplotlib will infer from data).
               
        y_lim : tuple
              What are the ylims (None means matplotlib will infer from data).
        
        x_ticks : list
                What are the xticks (note that the tick style, and x_axis can override/modify these).
                
        y_ticks : list
                What are the yticks (note that the tick style, and y_axis can override/modify these).
                
        x_tick_labels : list
                      What are the x tick lables (note that the tick style, and x_axis can override/modify these, and x_tick_labels have to match x_ticks)
                      
        y_tick_labels : list
                      What are the y tick lables (note that the tick style, and y_axis can override/modify these, and y_tick_labels have to match y_ticks)
        
        x_tick_pad  : float
                    What are the x tick padding of labels for axis.
                    
        y_tick_pad  : float
                    What are the y tick padding of labels for axis.
                    
        grid : bool
             Do we show grid?
        """

        SimplePlot.__init__(self,**param)
        fontsize = 15
        self.parameters = {
            "fontsize": fontsize,
            "x_tick_style": 'Min',
            "y_tick_style": 'Min',
            "x_axis": True,
            "y_axis": True,
            "x_label": None,
            "y_label": None,
            "x_label_pad": None,
            "y_label_pad": None,
            "top_right_border": False,
            "left_border": True,
            "bottom_border": True,
            "title": None,
            "x_scale": 'linear',
            "x_scale_base": None,
            "y_scale": 'linear',
            "y_scale_base": None,
            "x_lim": None,
            "y_lim": None,
            "x_ticks": None,
            "y_ticks": None,
            "x_tick_labels": None,
            "y_tick_labels": None,
            "x_tick_pad": fontsize - 5,
            "y_tick_pad": fontsize - 5,
            "grid" : False,
        }
        
        self.color_cycle = {
                            'Bl':(0,0,0),
                            'Or':(.9,.6,0),
                            'SB':(.35,.7,.9),
                            'bG':(0,.6,.5),
                            'Ye':(.95,.9,.25),
                            'Bu':(0,.45,.7),
                            'Ve':(.8,.4,0),
                            'rP':(.8,.6,.7),
                        }
        import matplotlib.colors
        
        self.colormap = matplotlib.colors.LinearSegmentedColormap.from_list('CMcmSBVe',[self.color_cycle['SB'],self.color_cycle['Ve']])

    def pre_axis_plot(self):
        pylab.rc('axes', linewidth=1)
        self.xtick_pad_backup = pylab.rcParams['xtick.major.pad']
        pylab.rcParams['xtick.major.pad'] = self.x_tick_pad
        self.ytick_pad_backup = pylab.rcParams['ytick.major.pad']
        pylab.rcParams['ytick.major.pad'] = self.y_tick_pad
        self.colormap_backup = pylab.rcParams['axes.color_cycle']
        pylab.rcParams['axes.color_cycle'] = [self.color_cycle[c] for c in sorted(self.color_cycle.keys())]


    def pre_plot(self):
        pass

    def post_plot(self):
       
        if self.title != None:
            pylab.title(self.title, fontsize=self.fontsize)
        
        
        if self.x_scale:
            pylab.xscale(self.x_scale)
            if self.x_scale_base:
                pylab.xscale(self.x_scale, basex=self.x_scale_base)
        
        if self.y_scale:
            pylab.yscale(self.y_scale)
            if self.y_scale_base:
                pylab.yscale(self.y_scale, basey=self.y_scale_base)

        if not self.x_axis:
            phf.disable_xticks(self.axis)
            phf.remove_x_tick_labels()
        if not self.y_axis:
            phf.disable_yticks(self.axis)
            phf.remove_y_tick_labels()

        if self.x_lim:
            pylab.xlim(self.x_lim)
        if self.y_lim:
            pylab.ylim(self.y_lim)

        self._ticks()


        if self.y_label and self.y_axis:
            pylab.ylabel(self.y_label,multialignment='center',fontsize=self.fontsize,labelpad=self.y_label_pad)
        if self.x_label and self.x_axis:
            pylab.xlabel(self.x_label,multialignment='center',fontsize=self.fontsize,labelpad=self.x_label_pad)
        if not self.top_right_border:
            phf.disable_top_right_axis(self.axis)
        if not self.left_border:
            phf.disable_left_axis(self.axis)
        if not self.bottom_border:
            phf.disable_bottom_axis(self.axis)

        if self.grid:
            self.axis.grid(True)

        
        pylab.rc('axes', linewidth=1)
        pylab.rcParams['xtick.major.pad'] = self.xtick_pad_backup
        pylab.rcParams['ytick.major.pad'] = self.ytick_pad_backup
        pylab.rcParams['axes.color_cycle'] =self.colormap_backup

    def _ticks(self):
        if self.x_axis:
            if self.x_ticks != None and self.x_tick_style == 'Custom':
                if self.x_tick_labels != None:
                    assert len(self.x_ticks) == len(self.x_tick_labels)
                    pylab.xticks(self.x_ticks, self.x_tick_labels)
                else:
                    pylab.xticks(self.x_ticks)
                    phf.remove_x_tick_labels()
            elif self.x_ticks != None:    
                 pylab.xticks(self.x_ticks)
                 phf.short_tick_labels_axis(self.axis.xaxis)
            else:
                if self.x_tick_style == 'Min':
                    phf.three_tick_axis(self.axis.xaxis,log=(self.x_scale!='linear'))
                elif self.x_tick_style == 'Custom':                
                   phf.disable_xticks(self.axis)
                   phf.remove_x_tick_labels()
                else:
                    raise ValueError('Unknown x tick style %s', self.x_tick_style)

        if self.y_axis:
            if self.y_ticks != None and self.y_tick_style == 'Custom':
                if self.y_tick_labels != None:
                    assert len(self.y_ticks) == len(self.y_tick_labels)
                    pylab.yticks(self.y_ticks, self.y_tick_labels)
                else:
                    pylab.yticks(self.y_ticks)
                    phf.remove_y_tick_labels()
            elif self.y_ticks != None:    
                 pylab.yticks(self.y_ticks)
                 phf.short_tick_labels_axis(self.axis.yaxis)
            else:
                if self.y_tick_style == 'Min':
                    phf.three_tick_axis(self.axis.yaxis,log=(self.y_scale!='linear'))
                elif self.y_tick_style == 'Custom':                
                   phf.disable_yticks(self.axis)
                   phf.remove_y_tick_labels()
                else:
                    raise ValueError('Unknow y tick style %s', self.y_tick_style)

        for label in self.axis.get_xticklabels() + self.axis.get_yticklabels():
            label.set_fontsize(self.fontsize)


class SpikeRasterPlot(StandardStyle):
    """
    This function plots the raster plot of spikes in the `spike_lists` argument.

    Parameters
    ----------
    spike_lists : list
                The `spike_lists` argument is a list of list of SpikeList objects. The top
                level list corresponds to different sets of spikes that should be plotted
                over each other. They have to contain the same number of neurons. Each set
                of spikes will be colored by the color on corresponding postion of the
                colors parameter (matplotlib readable color formats accapted). If None all
                colors will be set to '#848484' (gray). The second level list contains 
                different trials of the populations responses stored in the individual SpikeList objects.

    Other parameters
    ----------------
    group_trials : bool
                 If is set to true - trials will be concatenated and plotted on the same line.
    
    colors : list
           The colors to assign to the different sets of spikes. 

    Notes
    -----
    
    Each trial will be plotted as a sepparate line of spikes, and these will be
    grouped by the neurons. Only neurons in the neurons parameter will be
    plotted. If neurons are None, (up to) first 10 neurons will be plotted.
    """
    def __init__(self, spike_lists,**param):
        StandardStyle.__init__(self,**param)
        self.sps = spike_lists
        self.parameters["colors"] = None
        self.parameters["group_trials"] = False

    def plot(self):
        if self.parameters["colors"] == None:
            colors = ['#000000' for i in xrange(0, len(self.sps))]
        else:
            colors = self.colors

        neurons = [i for i in xrange(0, len(self.sps[0][0]))]
        
        t_start = float(self.sps[0][0][0].t_start.rescale(pq.s))
        t_stop = float(self.sps[0][0][0].t_stop.rescale(pq.s))
        
        
        num_n = len(neurons)  # number of neurons
        num_t = len(self.sps[0])  # number of trials

        for k, sp in enumerate(self.sps):
            for j, n in enumerate(neurons):
                if self.group_trials:
                   train = []
                   for i, spike_list in enumerate(sp):
                       train.extend(spike_list[n].rescale(pq.s))
                   self.axis.plot(train,[j for x in xrange(0, len(train))],'|',color=colors[k],mew=1)
                else:
                    for i, spike_list in enumerate(sp):
                        spike_train = spike_list[n].rescale(pq.s)
                        self.axis.plot(spike_train,
                                       [j * (num_t + 1) + i + 1
                                          for x in xrange(0, len(spike_train))],
                                       '|',
                                       color=colors[k])
            if not self.group_trials:
                for j in xrange(0, num_n - 1):
                    self.axis.axhline(j * (num_t + 1) + num_t + 1, c='k')
                    
        if not self.group_trials:
            self.y_lim = (0, num_n * (num_t + 1))
        else:
            self.y_lim = (0, num_n)
        
        self.x_ticks = [t_start, (t_stop-t_start)/2, t_stop]
        self.x_lim = (t_start, t_stop)
        self.x_label = 'time (s)'
        self.y_label = None
        self.y_ticks = []




class SpikeHistogramPlot(SpikeRasterPlot):
    """
    This function plots the raster plot of spikes in the spike_list argument.
    
    Parameters
    ----------
    spike_list : list
               List of list of SpikeList objects.
               The top level list corresponds to different sets of spikes that should be
               plotted over each other. They have to contain the same number of neurons.
               Each set of spikes will be colored by the color on corresponding postion of
               the colors parameter. If None all colors will be set to '#848484' (gray).
               The second level list contains different trials of the populations responses
               stored in the individual SpikeList objects.

    
    Other parameters
    ----------------
    bin_width : bool
                 The with of the bins into which to bin the spikes.
    
    colors : list
           The colors to assign to the different sets of spikes. 


    Notes
    -----
    
    Each trial will be plotted as a sepparate line of spikes, and these will be
    grouped by the neurons. Only neurons in the neurons parameter will be
    plotted. If neurons are None, the first neuron will be plotted. 
    """

    def __init__(self, spike_lists,num_trials,**param):
        SpikeRasterPlot.__init__(self, spike_lists,**param)
        self.parameters["bin_width"] = 0.005
        self.parameters["colors"] = ['#000000' for i in xrange(0, len(self.sps))]
        self.num_trials = num_trials
        
    def plot(self):
        self.neurons = [i for i in xrange(0, len(self.sps[0][0]))]

        t_stop = float(self.sps[0][0][0].t_stop.rescale(pq.s))
        t_start = float(self.sps[0][0][0].t_start.rescale(pq.s))

        all_spikes = []
        for k, sp in enumerate(self.sps):
            tmp = []
            for i, spike_list in enumerate(sp):
                for st in spike_list:
                    spike_train = st.rescale(pq.s)
                    tmp.extend(spike_train.magnitude)
            all_spikes.append(tmp)

        if all_spikes != []:
<<<<<<< HEAD
           n,_,_ =  self.axis.hist(all_spikes,
=======
            n,_,_ = self.axis.hist(all_spikes,
>>>>>>> 4c51ba8b
                           bins=numpy.arange(0, t_stop, self.bin_width),
                           color=self.colors,
                           edgecolor='none')
        
        self.y_tick_style = 'Custom'
        self.y_ticks = [0,numpy.max(n)]
        self.y_tick_labels = [0,int(math.ceil(numpy.max(n)/len(self.neurons)/self.bin_width/self.num_trials))]

        self.y_tick_style = 'Custom'
        self.y_ticks = [0,numpy.max(n)]
        self.y_tick_labels = [0,numpy.max(n)/len(self.neurons)/self.bin_width/self.num_trials]

        self.y_label = '(spk/s)'
        self.x_ticks = [t_start, (t_stop-t_start)/2, t_stop]
        self.x_lim = (t_start, t_stop)
        self.x_label = 'time (s)'




class StandardStyleAnimatedPlot(StandardStyle):
    """
    This is an abstract class helping construction of animated graphs.

    Each class subclassing from this class should implement the `SimplePlot`
    `plot()` function in which it should draw the first frame of the animation
    with all the corresponding decorations.

    Next it needs to implement the `plot_next_frame` function which should
    replot the data in the plot corresponding to the next frame. This function
    needs to keep track of the frame number itself if it needs it. Note that
    advanced usage of matplotlib is recomanded here so that not the whole graph
    is always replotted but only new data are set to the graph.

    The `StandardStyleAnimatedPlot` will take care of the updating of the
    figure, so now `draw()` or `show()` or event commands should be issued.

    Parameters
    ----------
    
    frame_duration : double
                   Duration of single frame. 
    """

    def plot_next_frame(self):
        """
        The function that each instance of `StandardStyleAnimatedPlot` has to implement, in which it updated
        the data in the plot to the next frame.
        """
        raise NotImplementedError

    @staticmethod  # hack to make it compatible with FuncAnimation - we have to make it static
    def _plot_next_frame(self):
        a = self.plot_next_frame()
        return a,

    def post_plot(self):
        StandardStyle.post_plot(self)
        self.plotting_parent.register_animation_update_function(StandardStyleAnimatedPlot._plot_next_frame,self)

class PixelMovie(StandardStyleAnimatedPlot):
    """
    An instatiation of StandardStyleAnimatedPlot that works with regularly sampled data - i.e. 3D matricies
    where axis are interpreted as x,y,t.
    
    Parameters
    ----------
    
    movie : ndarray
          3D array with axis (t,x,y) holding the data.
          
    """
    
    def __init__(self, movie,background_luminance,**param):
        StandardStyleAnimatedPlot.__init__(self,**param)
        self.background_luminance = background_luminance
        self.movie = movie
        self.l = len(movie)
        self.i = 0
        self.parameters["left_border"] = False
        self.parameters["bottom_border"] = False

    def plot_next_frame(self):
        self.im.set_array(self.movie[self.i])
        self.i = self.i + 1
        if self.i == self.l:
            self.i = 0
        return self.im

    def plot(self):
        self.im = self.axis.imshow(self.movie[0],interpolation='nearest',vmin=0,vmax=self.background_luminance*2,cmap='gray')


class ScatterPlotMovie(StandardStyleAnimatedPlot):
    """
    An instatiation of StandardStyleAnimatedPlot that works with irregularly sampled data. That data
    are assumed to have constant positions throught the time.
    
    Parameters
    ----------
    
    x : ndarray
        1D array containing the x coordinate of the values to be displayed.

    y : ndarray
        1D array containing the y coordinate of the values to be displayed.
    
    z : ndarray
        2D array containing the values to be displayed (t,values)
    """
    
    def __init__(self, x, y, z,**param):
        StandardStyleAnimatedPlot.__init__(self,**param)
        self.z = z
        self.x = x
        self.y = y
        self.l = len(z)
        self.i = 0
        self.parameters["dot_size"] = 20
        self.parameters["marker"] = 'o'
        self.parameters["left_border"] = False
        self.parameters["bottom_border"] = False
        self.parameters["colors"] = False

    def plot_next_frame(self):
        if isinstance(self.parameters['colors'],numpy.ndarray):
            self.scatter.set_color(self.z[self.i, :])
        else:
            self.scatter.set_array(self.z[self.i, :])
        self.i = self.i + 1
        if self.i == self.l:
            self.i = 0
        return self.scatter

    def plot(self):
        self.z = self.z / numpy.max(self.z)
        vmax = 1/2.0
        
        if isinstance(self.parameters['colors'],numpy.ndarray):
            HSV = numpy.dstack((numpy.tile(self.parameters['colors'],(len(self.z),1)),numpy.ones_like(self.z)*0.8,self.z))
            self.z = hsv_to_rgb(HSV)   

            self.scatter = self.axis.scatter(self.x.flatten(), self.y.flatten(),
                                         c=self.z[0,:],
                                         s=self.parameters["dot_size"],
                                         marker=self.parameters["marker"],
                                         lw=0,
                                         vmax=vmax,
                                         alpha=0.4)
        else:
            self.scatter = self.axis.scatter(self.x.flatten(), self.y.flatten(),
                                         c=self.z[0, :].flatten(),
                                         s=self.parameters["dot_size"],
                                         marker=self.parameters["marker"],
                                         lw=0,
                                         vmax=vmax,
                                         alpha=0.4,
                                         cmap='gray')
        pylab.axis('equal')
        pylab.gca().set_axis_bgcolor('black')

class ScatterPlot(StandardStyle):
    """
    Simple scatter plot

    Parameters
    ----------

    z : ndarray
      Array of the values to be plotted.
    
    x : ndarray
      Array with the y positions of the neurons.
      
    y : ndarray
      Array with the y positions of the neurons.
      
      
    periodic : bool
             If the z is a periodic value.
             
    period : double
           If periodic is True the z should come from (0,period).
    
    
    Other parameters
    ----------------
    
    identity_line : bool
                  Should identity line be show?  
      
    cmp : colormap
             The colormap to use.
    
    dot_size : double
             The size of the markers in the scatter plot.
             
    marker : str
           The type of marker to use in the scatter plot.
    
    equal_aspect_ratio : bool
                       If to enforce equal aspect ratio. 
        
    mark_means : bool
               Whether to mark the means of each axis.

    colorbar : bool
             Should there be a colorbar?

    colorbar_label : label
               The label  that will be put on the colorbar.
    """

    def __init__(self, x, y, z='b', periodic=False, period=None,**param):
        StandardStyle.__init__(self,**param)
        self.z = z
        self.x = x
        self.y = y
        self.periodic = periodic
        self.period = period
        if self.periodic:
            self.parameters["cmp"] = 'hsv'
        else:
            self.parameters["cmp"] = self.colormap
        self.parameters["dot_size"] = 20
        self.parameters["marker"] = 'o'
        self.parameters["equal_aspect_ratio"] = False
        self.parameters["top_right_border"]=True
        self.parameters["colorbar"] = False
        self.parameters["mark_means"] = False
        self.parameters["identity_line"] = False
        self.parameters["colorbar_label"] = None

    def plot(self):
        if not self.periodic and self.z !='b':
            vmax = numpy.max(self.z)
            vmin = numpy.min(self.z)
        else:
            vmax = self.period
            vmin = 0
        ax = self.axis.scatter(self.x, self.y, c=self.z,
                               s=self.dot_size,
                               marker=self.marker,
                               lw=0,
                               cmap=self.cmp,
                               #color='k',
                               vmin=vmin,
                               vmax=vmax)
        if self.equal_aspect_ratio:
            self.axis.set_aspect(aspect=1.0, adjustable='box')
        logger.debug(numpy.min(self.x))
        logger.debug(numpy.max(self.x))
        self.x_lim = (numpy.min(self.x),numpy.max(self.x))
        self.y_lim = (numpy.min(self.y),numpy.max(self.y))

        if self.identity_line:
           pylab.plot([-1e10,1e10],[-1e10,1e10],'k',linewidth=2) 

        if self.mark_means:
           self.axis.plot([numpy.mean(self.x),numpy.mean(self.x)],[-1e10,1e10],'r--')
           self.axis.plot([-1e10,1e10],[numpy.mean(self.y),numpy.mean(self.y)],'r--')
           
           
        if self.colorbar:
            cb = pylab.colorbar(ax, ticks=[vmin, vmax], use_gridspec=True)
            cb.set_label(self.colorbar_label)
            cb.set_ticklabels(["%.2g" % vmin, "%.2g" % vmax])


class StandardStyleLinePlot(StandardStyle):
    """
    This function plots vector data in simple line plots.
    
    Parameters
    ----------
    x, y : list
         lists each containing corresponding vectors of x and y axis values to
         be plotted.

    labels : list, optional
             Can contain the labels to be given to the individual line plots.
           
    error : list, optional
            Can contain the error bars associated with y. Has to have the same shape as y.
           
    

    
    Other parameters
    ----------------
    
    colors : int or list or dict
           The colors of the plots. If it is one color all plots will have that same color. If it is a list its
           length should correspond to length of x and y and the corresponding colors will be assigned to the individual graphs.
           If dict, the keys should be labels, and values will be the colors that will be assigned to the lines that correspond to the labels.
           
    linestyles : str or list of str
           The linestyles of the plots. If it is scalar all plots will have that same linestyle. If it is a list its
           length should correspond to length of x and y and the corresponding linestyles will be assigned to the individual graphs.
           If dict, the keys should be labels, and values will be the linestyles that will be assigned to the lines that correspond to the labels.
    
    mean : bool
         If the mean of the vectors should be plotted as well.
         
    fill : bool
         If true the graphs bellow the lines will be filled, with the same color as the one assigned to the line but with 50% transparency
    
    legend : bool
           If true the legend will be shown

    """

    def __init__(self, x, y, labels=None,error=None,**param):
        StandardStyle.__init__(self,**param)
        self.x = x
        self.y = y
        self.error = error
        
        self.parameters["labels"] = labels
        self.parameters["colors"] = None
        self.parameters["linestyles"] = None
        self.parameters["mean"] = False
        self.parameters["fill"] = False
        self.parameters["legend"] = False
        self.parameters["linewidth"] = 1
    
        if error != None:
           assert numpy.shape(error) == numpy.shape(y)

        assert len(x) == len(y)
        if labels != None:
            assert len(x) == len(labels)
        
        if self.mean:
            for i in xrange(0, len(x)):
                if not numpy.all(x[i] == x[0]):
                    raise ValueError("Mean cannot be calculated from data not containing identical x axis values")

    def plot(self):
        
        if type(self.colors) == dict:
           assert self.labels != None
           assert len(self.colors.keys()) == len(self.labels)
        
        if type(self.linestyles) == dict:
           assert self.labels != None
           assert len(self.linestyles.keys()) == len(self.labels)
                
        
        tmin = 10**10
        tmax = -10**10
        for i in xrange(0, len(self.x)):
            if self.mean:
                if i == 0:
                    m = self.y[i]
                else:
                    m = m + self.y[i]
            
            p = {}
            
            if self.labels != None:
                p['label'] =self.labels[i]
                
            if type(self.colors) == list:
                p['color'] = self.colors[i]
            elif type(self.colors) == dict:
                assert self.labels[i] in self.colors.keys(), "Cannot find curve named %s %s %s" % (self.labels[i],self.colors.keys(),self.colors[self.labels[i]])
                p['color'] = self.colors[self.labels[i]]
            elif self.colors != None:
                p['color'] = self.colors
            elif self.colors == None:
                p['color'] = self.axis._get_lines.prop_cycler.next()['color']
            
            if type(self.linestyles) == list:
                p['linestyle'] = self.linestyles[i]
            elif type(self.colors) == dict:
                assert self.labels[i] in self.linestyles.keys(), "Cannot find curve named %s %s %s" % (self.labels[i],self.linestyles.keys(),self.linestyles[self.labels[i]])
                p['linestyle'] = self.linestyles[self.labels[i]]
            elif self.linestyles != None:
                p['linestyle'] = self.linestyles
            elif self.linestyles == None:
                p['linestyle'] = '-'
            
            
            self.axis.plot(self.x[i], self.y[i],
                               linewidth=self.linewidth,
                               **p)
            
            if self.fill:
               d = numpy.zeros(len(self.y[i]))
               self.axis.fill_between(self.x[i],self.y[i],where=self.y[i]>=d, color=p['color'], alpha=0.2,linewidth=0)
               self.axis.fill_between(self.x[i],self.y[i],where=self.y[i]<=d, color=p['color'], alpha=0.2,linewidth=0)
            
            if self.error:
                ymin = self.y[i] - self.error[i]
                ymax = self.y[i] + self.error[i]
                self.axis.fill_between(self.x[i], ymax, ymin, color=p['color'], alpha=0.2)
            
            pylab.hold('on')

            tmin = min(tmin, self.x[i][0])
            tmax = max(tmax, self.x[i][-1])

        if self.mean:
            m = m / len(self.x)
            self.axis.plot(self.x[0], m, color='k', linewidth=2*self.linewidth)

        if self.legend:
            self.axis.legend()
        self.x_lim = (tmin, tmax)

class ConductancesPlot(StandardStyle):
    """
    Plots conductances.

    Parameters
    ----------
    
    exc : list
         List of excitatory conductances (AnalogSignal type).
         
    inh : list
        List of inhibitory conductances (AnalogSignal type).

    
    Other parameters
    ----------------

    legend : bool
           Whether legend should be displayed.
    """

    def __init__(self, exc, inh,**param):
        StandardStyle.__init__(self,**param)
        self.gsyn_es = exc
        self.gsyn_is = inh
        self.parameters["legend"] = False

    def plot(self):
        mean_gsyn_e = numpy.zeros(numpy.shape(self.gsyn_es[0]))
        mean_gsyn_i = numpy.zeros(numpy.shape(self.gsyn_is[0]))
        sampling_period = self.gsyn_es[0].sampling_period
        t_stop = float(self.gsyn_es[0].t_stop - sampling_period)
        t_start = float(self.gsyn_es[0].t_start)
        time_axis = numpy.arange(0, len(self.gsyn_es[0]), 1) / float(len(self.gsyn_es[0])) * abs(t_start-t_stop) + t_start
    
        for e, i in zip(self.gsyn_es, self.gsyn_is):
            e = e.rescale(mozaik.tools.units.nS)
            i = i.rescale(mozaik.tools.units.nS)
            self.axis.plot(time_axis, e.tolist(), color='#F5A9A9')
            self.axis.plot(time_axis, i.tolist(), color='#A9BCF5')
            mean_gsyn_e = mean_gsyn_e + numpy.array(e.tolist())
            mean_gsyn_i = mean_gsyn_i + numpy.array(i.tolist())

        mean_gsyn_i = mean_gsyn_i / len(self.gsyn_is)
        mean_gsyn_e = mean_gsyn_e / len(self.gsyn_es)
        from scipy.signal import savgol_filter
        #p1, = self.axis.plot(numpy.transpose(time_axis).flatten(), savgol_filter(numpy.transpose(mean_gsyn_e).tolist(),151,2).flatten(), color='r', linewidth=3)
        #p2, = self.axis.plot(numpy.transpose(time_axis).flatten(), savgol_filter(numpy.transpose(mean_gsyn_i).tolist(),151,2).flatten(), color='b', linewidth=3)
        p1, = self.axis.plot(time_axis, mean_gsyn_e.tolist(), color='r', linewidth=1)
        p2, = self.axis.plot(time_axis, mean_gsyn_i.tolist(), color='b', linewidth=1)
        if self.legend:
            self.axis.legend([p1, p2], ['exc', 'inh'])

        self.x_lim = (t_start, t_stop)
        #self.x_ticks = [t_start, (t_stop - t_start)/2, t_stop]
        self.x_label = 'time (' + self.gsyn_es[0].t_start.dimensionality.latex + ')'
        self.y_label = 'g (' + mozaik.tools.units.nS.dimensionality.latex + ')'


class ConnectionPlot(StandardStyle):
    """
    A plot that will display connections.

    Parameters
    ----------

    pos_x : ndarray
            Array with x position of the target neurons.
    
    pos_y : ndarray
            Array with y position of the target neurons.

    source_x : double
             x position of the source neuron.

    source_y : double
             y position of the source neuron.

    weights : list
            Array of weights from source neuron to target neurons.


    colors : list, optional
           The extra information per neuron that will be displayed as colors. None if no info.

    period : float, optional
           If period is not None the colors should come from (0,period)


    Other parameters
    ----------------
    
    line : bool
         (TODO) True means the existing connections will be displayed as lines, with their thickness indicating the strength.
         False means the strength of connection will be indicated by the size of the circle representing the corresponding target neuron. 

    colorbar : bool
             Should there be a colorbar ?

    cmp : colormap
             The colormap to use.
    
    colorbar_label : label
               The label  that will be put on the colorbar.             
    """

    def __init__(self, pos_x, pos_y, source_x, source_y, weights,colors=None,period=None,**param):
        StandardStyle.__init__(self,**param)
        self.pos_x = pos_x
        self.pos_y = pos_y
        self.source_x = source_x
        self.source_y = source_y
        self.weights = weights
        self.colors = colors
        
        self.period = period

        if self.period != None:
            self.parameters["cmp"] = 'hsv'
        else:
            self.parameters["cmp"] = self.colormap
        
        self.parameters["top_right_border"] = True
        self.parameters["colorbar"] = False
        self.parameters["colorbar_label"] = None
        self.parameters["line"] = False

    def plot(self):
        self.x_lim = [numpy.min(self.pos_x),numpy.max(self.pos_x)]
        self.y_lim = [numpy.min(self.pos_y),numpy.max(self.pos_y)]
        if len(numpy.nonzero(self.weights)[0]) == 0:
            return 
        
        
        self.pos_x = self.pos_x[numpy.nonzero(self.weights)[0]]
        self.pos_y = self.pos_y[numpy.nonzero(self.weights)[0]]

        
        if isinstance(self.colors,numpy.ndarray) or isinstance(self.colors,list):
            self.colors = numpy.array(self.colors)
            self.colors = self.colors[numpy.nonzero(self.weights)[0]] 
        self.weights = self.weights[numpy.nonzero(self.weights)[0]]

        if not isinstance(self.colors,numpy.ndarray)  and self.colors==None:
            if numpy.max(self.weights) > 0:
                s = self.weights / numpy.max(self.weights) * 200
            else:
                s = 0
            ax = self.axis.scatter(self.pos_x, self.pos_y, c='black', s=s, lw=0)
        else:
            if self.period == None:
                vmax = numpy.max(self.colors)
                vmin = numpy.min(self.colors)
            else:
                vmax = self.period
                vmin = 0
                
            ax = self.axis.scatter(self.pos_x, self.pos_y, c=numpy.array(self.colors),edgecolors=None,
                                   s=self.weights/numpy.max(self.weights)*100,
                                   lw=1, cmap=self.cmp,
                                   vmin=vmin, vmax=vmax)
            if self.colorbar:
                if vmin != vmax:
                    cb = pylab.colorbar(ax, ticks=[vmin, vmax], use_gridspec=True)
                else:
                    cb = pylab.colorbar(ax, ticks=[vmin-0.1, vmin+0.1], use_gridspec=True)
                cb.set_label(self.colorbar_label)
                cb.set_ticklabels(["%.3g" % vmin, "%.3g" % vmax])

        self.axis.set_aspect(aspect=1.0, adjustable='box')

        self.x_label = 'x'
        self.y_label = 'y'


class HistogramPlot(StandardStyle):
    """
    This function plots the histogram of list of value lists, coloring each independently.
    
    Parameters
    ----------
    values : list
               List of numpy arrays objects.
               The top level list corresponds to different sets of values that will be 
               plotted together.
               
               Each set will be colored by the color on corresponding postion of
               the colors parameter. If None all colors will be set to '#848484' (gray).
    
    Other parameters
    ----------------
    num_bins : int
                 The with of the bins into which to bin the spikes.
    
    colors : list
           The colors to assign to the different sets of spikes. 
    """

    def __init__(self, values,labels=None,**param):
        StandardStyle.__init__(self,**param)
        self.values = values
        self.parameters["num_bins"] = 15.0
        self.parameters["log"] = False
        self.parameters["labels"] = labels
        self.parameters["colors"] = None
        self.parameters["mark_mean"] = False
        if labels != None:
            assert len(values) == len(labels)
        

    def plot(self):
        
        if self.colors != None:
           colors = [self.colors[k] for k in self.labels]
        else:
           colors = None
        
        if self.parameters["log"]:
            self.axis.hist(numpy.log10(self.values),bins=int(self.num_bins),range=self.x_lim,edgecolor='none',color=colors)
        else:
            self.axis.hist(self.values,bins=int(self.num_bins),range=self.x_lim,rwidth=1,edgecolor='none',color=colors)
            
        if self.mark_mean:
           for i,a in enumerate(self.values):
                if self.colors==None:
                    c = self.color_cycle[sorted(self.color_cycle.keys())[i]]
                elif type(self.colors) == list:
                    c = self.colors[i]
                elif type(self.colors) == dict:
                    assert self.labels[i] in self.colors.keys(), "Cannot find curve named %s" % (self.labels[i])
                    c = self.colors[self.labels[i]]
                
                #tform = mtrans.blended_transform_factory(self.axis.transData, self.axis.transAxes)      
                print numpy.mean(a)
                print (self.y_lim[1]-self.y_lim[0])*0.9
                print self.y_lim[1]
                self.axis.annotate("",
                    xy=(numpy.mean(a), (self.y_lim[1]-self.y_lim[0])*0.9), xycoords='data',
                    xytext=(numpy.mean(a), self.y_lim[1]), textcoords='data',
                    arrowprops=dict(arrowstyle="->",
                                    connectionstyle="arc3",linewidth=3.0,color=c),
                        )
        self.y_label = '#' 
        
class CorticalColumnSpikeRasterPlot(StandardStyle):
    """
    This function plots the raster plot of spikes in the `spike_lists` argument. It assumes
    each entry in the `spike_lists` corresponds to different cortical layer (or neural type within a layer)
    and will plot them in that order in the typical 'spikes across layer' raster plot.

    Parameters
    ----------
    spike_lists : list
                The `spike_lists` argument is a list of SpikeList objects. The top
                level list corresponds to different sets of spikes that are assumed to come
                from different cortical layers (or cell types within layers). Each set
                of spikes will be colored by the color on corresponding postion of the
                colors parameter (matplotlib readable color formats accapted). If None all
                colors will be set to '#848484' (gray). The second level list contains 
                different trials of the populations responses stored in the individual SpikeList objects.

    Other parameters
    ----------------
    colors : list
           The colors to assign to the different sets of spikes. 
    labels : list
           The list of labels to be given to the different 'layers'. This list should have the same length as
           `spike_lists`.
           

    Notes
    -----
    
    All SpikeList objects must record over the same interval.
    """
    def __init__(self, spike_lists,**param):
        StandardStyle.__init__(self,**param)
        self.sps = spike_lists
        self.parameters["colors"] = None
        self.parameters["labels"] = None

    def plot(self):
        if self.parameters["colors"] == None:
            colors = ['#000000' for i in xrange(0, len(self.sps))]
        else:
            colors = self.colors
            
        assert len(self.labels) == len(self.sps) 

        t_start = float(self.sps[0][0].t_start.rescale(pq.s))
        t_stop = float(self.sps[0][0].t_stop.rescale(pq.s))
        
        for l in self.sps:
            for n in l:
                assert n.t_start.rescale(pq.s) == t_start , "Not all SpikeLists have the same t_start"
                assert n.t_stop.rescale(pq.s) == t_stop , "Not all SpikeLists have the same t_start"

        y = 0
        yticks = [0]
        for k, sp in enumerate(self.sps):
            yticks.append(yticks[-1]+len(sp))
            for j, n in enumerate(sp):
                self.axis.scatter(n.rescale(pq.s),[y for x in xrange(0, len(n))],s=7, c=colors[k], marker='o',lw=0)
                y += 1
        
        yticks = [yticks[j-1] + (yticks[j]-yticks[j-1])/2.0 for j in xrange(1,len(yticks))]
        
        self.x_lim = (t_start, t_stop)
        self.x_label = 'time (s)'
        
        self.y_lim = (0,y)
        self.y_tick_style = 'Custom'
        self.y_ticks = yticks
        self.y_tick_labels = self.labels

class OrderedAnalogSignalListPlot(StandardStyle):
    """
    This plots a set of signals, each associated with a value that can be ordered. 
    
    Parameters
    ----------
    signals : list
                        List of vectors to be plotted.
    values : list
                        List of values with which the given signal is associated with.
    Other parameters
    ----------------

    cmap : str
           The colormap to use.

    interpolation : str
           The interpolation to use (see imshow command in matplotlib).
           
    colorbar : bool
             Should there be a colorbar?

    colorbar_label : label
               The label  that will be put on the colorbar.


    """

    def __init__(self, signals, values,**param):
        StandardStyle.__init__(self,**param)
        self.signals = signals
        self.values = values
        self.parameters["cmap"] = 'jet'
        self.parameters["interpolation"] = 'bilinear'
        self.parameters["colorbar"] = False
        self.parameters["colorbar_label"] = None

        assert len(signals) == len(values)
        
    def plot(self):
        
        ax = self.axis.imshow(self.signals,cmap=self.cmap,aspect='auto',interpolation=self.interpolation)

        if self.colorbar:
            cb = pylab.colorbar(ax,  use_gridspec=True)
            cb.set_label(self.colorbar_label)
            <|MERGE_RESOLUTION|>--- conflicted
+++ resolved
@@ -510,11 +510,7 @@
             all_spikes.append(tmp)
 
         if all_spikes != []:
-<<<<<<< HEAD
-           n,_,_ =  self.axis.hist(all_spikes,
-=======
             n,_,_ = self.axis.hist(all_spikes,
->>>>>>> 4c51ba8b
                            bins=numpy.arange(0, t_stop, self.bin_width),
                            color=self.colors,
                            edgecolor='none')
