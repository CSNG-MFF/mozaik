--- conflicted
+++ resolved
@@ -317,23 +317,6 @@
         #pylab.rcParams['axes.color_cycle'] =self.colormap_backup
 
     def _ticks(self):
-<<<<<<< HEAD
-        
-        if self.x_ticks != None and self.x_tick_style == 'Custom':
-            if self.x_tick_labels != None and (len(self.x_ticks) == len(self.x_tick_labels)):
-                pylab.xticks(self.x_ticks, self.x_tick_labels)
-            else:
-                pylab.xticks(self.x_ticks)
-                phf.remove_x_tick_labels()
-        else:    
-            if self.x_tick_style == 'Min':
-                phf.three_tick_axis(self.axis.xaxis)
-            elif self.x_tick_style == 'Custom':                
-               phf.disable_xticks(self.axis)
-               phf.remove_x_tick_labels()
-            else:
-                raise ValueError('Unknown x tick style %s', self.x_tick_style)
-=======
         if self.x_axis:
             if self.x_ticks != None and self.x_tick_style == 'Custom':
                 if self.x_tick_labels != None and (len(self.x_ticks) == len(self.x_tick_labels)):
@@ -349,7 +332,6 @@
                    phf.remove_x_tick_labels()
                 else:
                     raise ValueError('Unknown x tick style %s', self.x_tick_style)
->>>>>>> c3a29197
 
         if self.y_axis:
             if self.y_ticks != None and self.x_tick_style == 'Custom':
