import mozaik
from mozaik.experiments import Experiment
from parameters import ParameterSet
import mozaik.stimuli.vision.topographica_based as topo
import numpy
from mozaik.stimuli import InternalStimulus
from mozaik.tools.distribution_parametrization import ParameterWithUnitsAndPeriod, MozaikExtendedParameterSet
from mozaik.sheets.direct_stimulator import Depolarization


logger = mozaik.getMozaikLogger()


class VisualExperiment(Experiment):
    """
    Visual experiment. On top of Experiment class it defines a new variable background_luminance, 
    that it sets to be the background luminance of the model's input space, and new variable density
    which is set to over the spatial_resolution of the input layer's receptive field spatial resolution.
    All experiments in the visual sensory domain should be derived from this class.
    
    Parameters
    ----------
    model : Model
          The model on which to execute the experiment.
    """
    
    def __init__(self,model,parameters):
        Experiment.__init__(self, model,parameters)
        self.background_luminance = model.input_space.background_luminance
      
        #JAHACK: This is kind of a hack now. There needs to be generally defined interface of what is the spatial and temporal resolution of a visual input layer
        # possibly in the future we could force the visual_space to have resolution, perhaps something like native_resolution parameter!?
        self.density  = 1/self.model.input_layer.parameters.receptive_field.spatial_resolution # in pixels per degree of visual space 
	self.frame_duration = self.model.input_space.parameters.update_interval # in pixels per degree of visual space 

class MeasureFlatLuminanceSensitivity(VisualExperiment):
    """
    Measure luminance sensitivity using flat luminance screen.

    This experiment will measure luminance sensitivity by presenting a series of full-field 
    constant stimulations (i.e. all pixels of the virtual visual space will be set to a 
    constant value) of different magnitudes. The user can specify the luminance levels that
    should be presented (see the *luminances*) parameter, the length  of presentation of 
    individual steps (*step_duration* parameter), and number of trials (*num_trials* parameter).
    
    Parameters
    ----------
    model : Model
          The model on which to execute the experiment.

    Other parameters
    ----------------
        
    luminances : list(float) 
              List of luminance (expressed as cd/m^2) at which to measure the response.
    
    step_duration : float
                      The duration in miliseconds of single presentation of a luminance step.
    
    num_trials : int
               Number of trials each stimulus is shown.
    """
    
    required_parameters = ParameterSet({
            'luminances': list, 
            'step_duration' : float, 
            'num_trials' : int,
    })
    
    def __init__(self,model,parameters):
        VisualExperiment.__init__(self, model,parameters)
        
        # stimuli creation        
        for l in self.parameters.luminances:
            for k in xrange(0, self.parameters.num_trials):
                self.stimuli.append( topo.Null(
		    frame_duration = self.frame_duration,
                    size_x=model.visual_field.size_x,
                    size_y=model.visual_field.size_y,
                    location_x=0.0,
                    location_y=0.0,
                    density=self.density,
                    background_luminance=l,
                    duration=self.parameters.step_duration,
                    trial=k))

    def do_analysis(self, data_store):
        pass
    
class MeasureSparse(VisualExperiment):
    """
    Sparse noise stimulation experiments.

    This experiment will show a series of images formed by a single 
    circle (dot) which will be presented in a random position in each trial.
    
    Parameter
    ----------
    model : Model
        The model on which to execute the experiment.

    Other parameters
    ----------------

    time_per_image : float
        The time it takes for the experiment to change single images 
        Every time_per_image a new instance of sparse noise will be 
        presented

    blank_time : float
        The duration of the blank stimulus between image presentations

    total_number_images : int
        The total number of images that will be presented
    
    num_trials : int
           Number of trials each each stimulus is shown.
           
    grid_size: int
           the grid will have grid_size x grid_size spots
           
    experiment_seed : int
     sets a particular seed at the beginning of each experiment
     
    grid: bool
     If true makes the patterns stick to a grid, otherwise the 
     center of the pattern is distribuited randomly
    """
    
    required_parameters = ParameterSet({
            'time_per_image': float, 
            'blank_time' : float,
            'total_number_of_images' : int, 
            'num_trials' : int,
            'experiment_seed' : int,
            'stim_size' : float,
            'grid_size' : int,
            'grid' : bool
    })
    
    def __init__(self,model,parameters):
        VisualExperiment.__init__(self, model,parameters)
    
        for k in xrange(0, self.parameters.num_trials):
           
            self.stimuli.append(topo.SparseNoise(
            frame_duration = self.frame_duration,
                            time_per_image = self.parameters.time_per_image,
                            blank_time = self.parameters.blank_time,
                            duration = self.parameters.total_number_of_images * (self.parameters.time_per_image + self.parameters.blank_time),  
                            size_x=self.parameters.stim_size,
                            size_y=self.parameters.stim_size,
                            location_x=0.0,
                            location_y=0.0, 
                            background_luminance=self.background_luminance,
                            density=self.density,
                            trial = k,
                            experiment_seed = self.parameters.experiment_seed,
                            grid_size = self.parameters.grid_size,
                            grid = self.parameters.grid
                          ))
   
    def do_analysis(self, data_store):
        pass

class MeasureSparseWithCurrentInjection(VisualExperiment):
    """
    Sparse noise stimulation experiments (identical to MeasureSparse) with concomitant current injection.

    This experiment will show a series of images formed by a single 
    circle (dot) which will be presented in a random position in each trial.
    
    Parameter
    ----------
    model : Model
        The model on which to execute the experiment.

    Other parameters
    ----------------

    time_per_image : float
        The time it takes for the experiment to change single images 
        Every time_per_image a new instance of sparse noise will be 
        presented

    blank_time : float
        The duration of the blank stimulus between image presentations

    total_number_images : int
        The total number of images that will be presented
    
    num_trials : int
           Number of trials each each stimulus is shown.
           
    grid_size: int
           the grid will have grid_size x grid_size spots
           
    experiment_seed : int
     sets a particular seed at the beginning of each experiment
     
    grid: bool
     If true makes the patterns stick to a grid, otherwise the 
     center of the pattern is distribuited randomly

    stimulation_configuration : ParameterSet
                              The parameter set for direct stimulation specifying neurons to which the kick will be administered.

    stimulation_sheet : sheet
               The sheet in which to do stimulation

    stimulation_current : float (mA)
                     The current to inject into selected neurons.

    """
    
    required_parameters = ParameterSet({
            'time_per_image': float, 
            'blank_time' : float,
            'total_number_of_images' : int, 
            'num_trials' : int,
            'experiment_seed' : int,
            'stim_size' : float,
            'grid_size' : int,
            'grid' : bool,
            'stimulation_configuration' : ParameterSet,
            'stimulation_sheet' : str,
            'stimulation_current' : float,
      
    })
    
    def __init__(self,model,parameters):
        VisualExperiment.__init__(self, model,parameters)

        self.direct_stimulation = []

        for k in xrange(0, self.parameters.num_trials):
            d  = {}
            p = MozaikExtendedParameterSet({
                                'population_selector' : self.parameters.stimulation_configuration,
                                'current' : self.parameters.stimulation_current
                               })

            d[self.parameters.stimulation_sheet] = [Depolarization(model.sheets[self.parameters.stimulation_sheet],p)]
            
            self.direct_stimulation.append(d)     

        p['sheet'] = self.parameters.stimulation_sheet

    
        for k in xrange(0, self.parameters.num_trials):
            self.stimuli.append(topo.SparseNoise(
                frame_duration = self.frame_duration,
                            time_per_image = self.parameters.time_per_image,
                            blank_time = self.parameters.blank_time,
                            duration = self.parameters.total_number_of_images * (self.parameters.time_per_image + self.parameters.blank_time),  
                            size_x=self.parameters.stim_size,
                            size_y=self.parameters.stim_size,
                            location_x=0.0,
                            location_y=0.0, 
                            background_luminance=self.background_luminance,
                            density=self.density,
                            trial = k,
                            experiment_seed = self.parameters.experiment_seed,
                            grid_size = self.parameters.grid_size,
                            grid = self.parameters.grid,
                            direct_stimulation_name='Injection',
                            direct_stimulation_parameters = p
                          ))
            
             

    def do_analysis(self, data_store):
        pass



class MeasureDense(VisualExperiment):
    """
    Dense noise stimulation experiments.
    
    This experiment will show a series of images formed by a grid
    of 'pixels', in each trial randomly set to 0 or maximum luminance.


    Parameters
    ----------
    model : Model
          The model on which to execute the experiment.

    Other parameters
    ----------------

    time_per_image : float
        The time it takes for the experiment to change single images 
        Every time_per_image a new instance of sparse noise will be 
        presented

    total_number_images : int
        The total number of images that will be presented
    
    num_trials : int
           Number of trials each each stimulus is shown.
           
    grid_size: int
           the grid will have grid_size x grid_size spots
           
    experiment_seed : int
     sets a particular seed at the beginning of each experiment
    """

    required_parameters = ParameterSet({
            'time_per_image': float, 
            'total_number_of_images' : int, 
            'num_trials' : int,
            'experiment_seed' : int,
            'grid_size' : int,
    })    
    
    def __init__(self,model,parameters):
        VisualExperiment.__init__(self, model,parameters)

        for k in xrange(0, self.parameters.num_trials):
            self.stimuli.append(topo.DenseNoise(
			    frame_duration = self.frame_duration,
                            time_per_image = self.parameters.time_per_image,
                            duration = self.parameters.total_number_of_images * self.parameters.time_per_image, 
                            size_x=model.visual_field.size_x,
                            size_y=model.visual_field.size_y,
                            location_x=0.0,
                            location_y=0.0, 
                            background_luminance=self.background_luminance,
                            density=self.density,
                            trial = k,
                            experiment_seed = self.parameters.experiment_seed,
                            grid_size = self.parameters.grid_size
                          ))
         
    def do_analysis(self, data_store):
        pass


class MeasureOrientationTuningFullfield(VisualExperiment):
    """
    Measure orientation tuning using a fullfiled sinusoidal grating.

    This experiment will show a series of full-field sinusoidal gratings 
    that vary in orientation, while the other parameters remain constant.
    
    Parameters
    ----------
    model : Model
          The model on which to execute the experiment.

    Other parameters
    ----------------

    num_orientations : int
          Number of orientation to present.
    
    spatial_frequency : float
                      Spatial frequency of the grating.
                      
    temporal_frequency : float
                      Temporal frequency of the grating.

    grating_duration : float
                      The duration of single presentation of a grating.
    
    contrasts : list(float) 
              List of contrasts (expressed as % : 0-100%) at which to measure the orientation tuning.
    
    num_trials : int
               Number of trials each each stimulus is shown.
    """
    
    required_parameters = ParameterSet({
            'num_orientations': int, 
            'spatial_frequency' : float, 
            'temporal_frequency' : float,
            'grating_duration' : float,
            'contrasts' : list,
            'num_trials' : int,
    })  
    
    def __init__(self,model,parameters):
        VisualExperiment.__init__(self, model,parameters)
        for c in self.parameters.contrasts:
            for i in xrange(0, self.parameters.num_orientations):
                for k in xrange(0, self.parameters.num_trials):
                    self.stimuli.append(topo.FullfieldDriftingSinusoidalGrating(
				    frame_duration = self.frame_duration,
                                    size_x=model.visual_field.size_x,
                                    size_y=model.visual_field.size_y,
                                    location_x=0.0,
                                    location_y=0.0,
                                    background_luminance=self.background_luminance,
                                    contrast = c,
                                    duration=self.parameters.grating_duration,
                                    density=self.density,
                                    trial=k,
                                    orientation=numpy.pi/self.parameters.num_orientations*i,
                                    spatial_frequency=self.parameters.spatial_frequency,
                                    temporal_frequency=self.parameters.temporal_frequency))

    def do_analysis(self, data_store):
        pass


class MeasureOrientationTuningFullfieldA(VisualExperiment):
    """
    Measure orientation tuning using a fullfiled sinusoidal grating.

    This experiment will show a series of full-field sinusoidal gratings
    that vary in orientation, while the other parameters remain constant.
    
    Parameters
    ----------
    model : Model
          The model on which to execute the experiment.

    Other parameters
    ----------------

    num_orientations : int
          Number of orientation to present.
    
    spatial_frequency : float
                      Spatial frequency of the grating.
                      
    temporal_frequency : float
                      Temporal frequency of the grating.

    grating_duration : float
                      The duration of single presentation of a grating.
    
    contrasts : list(float) 
              List of contrasts (expressed as % : 0-100%) at which to measure the orientation tuning.
    
    num_trials : int
               Number of trials each each stimulus is shown.
    """
    
    required_parameters = ParameterSet({
            'num_orientations': int, 
            'spatial_frequency' : float, 
            'temporal_frequency' : float,
            'grating_duration' : float,
            'contrasts' : list,
            'num_trials' : int,
            'offset_time' : float,
            'onset_time' : float,
    })  
    
    def __init__(self,model,parameters):
        VisualExperiment.__init__(self, model,parameters)
        for c in self.parameters.contrasts:
            for i in xrange(0, self.parameters.num_orientations):
                for k in xrange(0, self.parameters.num_trials):
                    self.stimuli.append(topo.FullfieldDriftingSinusoidalGratingA(
                    frame_duration = self.frame_duration,
                                    size_x=model.visual_field.size_x,
                                    size_y=model.visual_field.size_y,
                                    offset_time=self.parameters.offset_time,
                                    onset_time=self.parameters.onset_time,
                                    location_x=0.0,
                                    location_y=0.0,
                                    background_luminance=self.background_luminance,
                                    contrast = c,
                                    duration=self.parameters.grating_duration,
                                    density=self.density,
                                    trial=k,
                                    orientation=numpy.pi/self.parameters.num_orientations*i,
                                    spatial_frequency=self.parameters.spatial_frequency,
                                    temporal_frequency=self.parameters.temporal_frequency))

    def do_analysis(self, data_store):
        pass

class MeasureSizeTuning(VisualExperiment):
    """
    Size tuning experiment.

    This experiment will show a series of sinusoidal gratings or constant flat stimuli 
    (see *with_flat* parameter) confined to an apparature whose radius will vary.

    
    Parameters
    ----------
    model : Model
          The model on which to execute the experiment.

    Other parameters
    ----------------

    num_sizes : int
              Number of sizes to present.
    
    max_size : float (degrees of visual field)
             Maximum size to present.
    
    orientation : float
                The orientation (in radians) at which to measure the size tuning. (in future this will become automated)
                
    spatial_frequency : float
                      Spatial frequency of the grating.
                      
    temporal_frequency : float
                      Temporal frequency of the grating.

    grating_duration : float
                      The duration of single presentation of a grating.
    
    contrasts : list(float) 
              List of contrasts (expressed as % : 0-100%) at which to measure the orientation tuning.
    
    num_trials : int
               Number of trials each each stimulus is shown.
    
    log_spacing : bool
               Whether use logarithmic spaced sizes. By default False, meaning linear spacing 
    
    with_flat : bool
               Whether use flat luminance disks as stimuli. If not it is the standard grating stimulus.
    """

    required_parameters = ParameterSet({
            'num_sizes' : int,
            'max_size' : float,
            'orientation' : float,
            'spatial_frequency' : float, 
            'temporal_frequency' : float,
            'grating_duration' : float,
            'contrasts' : list,
            'num_trials' : int,
            'log_spacing' : bool,
    })  

    def __init__(self,model,parameters):
        VisualExperiment.__init__(self, model,parameters)
            
        # linear or logarithmic spaced sizes
        if self.parameters.log_spacing:
            base2max = numpy.log2(self.parameters.max_size)
            sizes = numpy.logspace(start=-3.0, stop=base2max, num=self.parameters.num_sizes, base=2.0) 
        else:
            sizes = numpy.linspace(0, self.parameters.max_size,self.parameters.num_sizes)                     
            
        # stimuli creation        
        for c in self.parameters.contrasts:
            for s in sizes:
                for k in xrange(0, self.parameters.num_trials):
                    self.stimuli.append(topo.DriftingSinusoidalGratingDisk(
				    frame_duration = self.frame_duration,
                                    size_x=model.visual_field.size_x,
                                    size_y=model.visual_field.size_y,
                                    location_x=0.0,
                                    location_y=0.0,
                                    background_luminance=self.background_luminance,
                                    contrast = c,
                                    duration=self.parameters.grating_duration,
                                    density=self.density,
                                    trial=k,
                                    orientation=self.parameters.orientation,
                                    radius=s,
                                    spatial_frequency=self.parameters.spatial_frequency,
                                    temporal_frequency=self.parameters.temporal_frequency))

    def do_analysis(self, data_store):
        pass


class MeasureContrastSensitivity(VisualExperiment):
    """
    Measure contrast sensitivity using sinusoidal gratings.

    This experiment shows a series of full-field sinusoidal gratings of varying 
    contrast. Using the responses to these stimuli one can construct the contrast
    sensitivity tuning curve for the measured neurons.
    
    Parameters
    ----------
    model : Model
          The model on which to execute the experiment.

    Other parameters
    ----------------
        
    orientation : float
                The orientation (in radians) at which to measure the contrast. (in future this will become automated)
                
    spatial_frequency : float
                      Spatial frequency of the grating.
                      
    temporal_frequency : float
                      Temporal frequency of the grating.

    grating_duration : float
                      The duration of single presentation of a grating.
    
    contrasts : list(float) 
              List of contrasts (expressed as % : 0-100%) at which to measure the orientation tuning.
    
    num_trials : int
               Number of trials each each stimulus is shown.
    """

    required_parameters = ParameterSet({
            'orientation': float, 
            'spatial_frequency' : float, 
            'temporal_frequency' : float,
            'grating_duration' : float,
            'contrasts' : list,
            'num_trials' : int,
    })  
    
    def __init__(self,model,parameters):
        VisualExperiment.__init__(self, model,parameters)
            
        # stimuli creation        
        for c in self.parameters.contrasts:
            for k in xrange(0, self.parameters.num_trials):
                self.stimuli.append(topo.FullfieldDriftingSinusoidalGrating(
		    frame_duration = self.frame_duration,
                    size_x=model.visual_field.size_x,
                    size_y=model.visual_field.size_y,
                    location_x=0.0,
                    location_y=0.0,
                    background_luminance=self.background_luminance,
                    contrast = c,
                    duration=self.parameters.grating_duration,
                    density=self.density,
                    trial=k,
                    orientation=self.parameters.orientation,
                    spatial_frequency=self.parameters.spatial_frequency,
                    temporal_frequency=self.parameters.temporal_frequency))

    def do_analysis(self, data_store):
        pass


class MeasureContrastSensitivityA(VisualExperiment):
    """
    Measure contrast sensitivity using sinusoidal gratings.

    This experiment shows a series of full-field sinusoidal gratings of varying 
    contrast. Using the responses to these stimuli one can construct the contrast
    sensitivity tuning curve for the measured neurons.
    
    Parameters
    ----------
    model : Model
          The model on which to execute the experiment.

    Other parameters
    ----------------
        
    orientation : float
                The orientation (in radians) at which to measure the contrast. (in future this will become automated)
                
    spatial_frequency : float
                      Spatial frequency of the grating.
                      
    temporal_frequency : float
                      Temporal frequency of the grating.

    grating_duration : float
                      The duration of single presentation of a grating.
    
    contrasts : list(float) 
              List of contrasts (expressed as % : 0-100%) at which to measure the orientation tuning.
    
    num_trials : int
               Number of trials each each stimulus is shown.
    """

    required_parameters = ParameterSet({
            'orientation': float, 
            'spatial_frequency' : float, 
            'temporal_frequency' : float,
            'grating_duration' : float,
            'contrasts' : list,
            'num_trials' : int,
            'offset_time' : float,
            'onset_time' : float,

    })  
    
    def __init__(self,model,parameters):
        VisualExperiment.__init__(self, model,parameters)
            
        # stimuli creation        
        for c in self.parameters.contrasts:
            for k in xrange(0, self.parameters.num_trials):
                self.stimuli.append(topo.FullfieldDriftingSinusoidalGratingA(
		    frame_duration = self.frame_duration,
                    size_x=model.visual_field.size_x,
                    size_y=model.visual_field.size_y,
                    location_x=0.0,
                    location_y=0.0,
                    background_luminance=self.background_luminance,
                    contrast = c,
                    duration=self.parameters.grating_duration,
                    density=self.density,
                    trial=k,
                    offset_time=self.parameters.offset_time,
                    onset_time=self.parameters.onset_time,
                    orientation=self.parameters.orientation,
                    spatial_frequency=self.parameters.spatial_frequency,
                    temporal_frequency=self.parameters.temporal_frequency))

    def do_analysis(self, data_store):
        pass


class MeasureFrequencySensitivity(VisualExperiment):
    """
    Measure frequency sensitivity using sinusoidal grating disk.
    
    This experiment shows a series of full-field drifting sinusoidal gratings 
    of varying spatial and temporal frequencies. Using the responses to these 
    stimuli one can construct the spatial and/or temporal frequency tuning 
    curve for the measured neurons.

    

    Parameters
    ----------
    model : Model
          The model on which to execute the experiment.

    Other parameters
    ----------------
        
    orientation : float
                The orientation (in radians) at which to measure the size tuning. (in future this will become automated)
                
    temporal_frequencies : list(float)
                      Temporal frequency of the gratings.
                      
    contrasts : list(float)
            List of contrasts (expressed as % : 0-100%) at which measure the tuning.

    grating_duration : float
                      The duration of single presentation of a grating.
    
    spatial_frequencies : list(float) 
              List of spatial frequencies of the gratings.
    
    num_trials : int
               Number of trials each each stimulus is shown.

    square : bool
                Whether the stimulus shoul be sinusoidal or square grating
    """

    required_parameters = ParameterSet({
            'orientation': float, 
            'spatial_frequency' : list, 
            'temporal_frequency' : list,
            'grating_duration' : float,
            'contrasts' : list,
            'num_trials' : int,
            'square' : bool,
    })  
    

    def __init__(self,model,parameters):
        VisualExperiment.__init__(self, model,parameters)
            
        # stimuli creation        
        for tf in self.parameters.temporal_frequencies:
            for sf in self.parameters.spatial_frequencies:
                for c in self.parameters.contrasts:
                    for k in xrange(0, self.parameters.num_trials):
                        if self.parameters.square:
                            self.stimuli.append(topo.FullfieldDriftingSquareGrating(
				frame_duration = self.frame_duration,
                                size_x=model.visual_field.size_x,
                                size_y=model.visual_field.size_y,
                                location_x=0.0,
                                location_y=0.0,
                                background_luminance=self.background_luminance,
                                contrast = c,
                                duration=self.parameters.grating_duration,
                                density=self.density,
                                trial=k,
                                orientation=self.parameters.orientation,
                                spatial_frequency=sf,
                                temporal_frequency=tf))
                        else:
                            self.stimuli.append(topo.FullfieldDriftingSinusoidalGrating(
				frame_duration = self.frame_duration,
                                size_x=model.visual_field.size_x,
                                size_y=model.visual_field.size_y,
                                location_x=0.0,
                                location_y=0.0,
                                background_luminance=self.background_luminance,
                                contrast = c,
                                duration=self.parameters.grating_duration,
                                density=self.density,
                                trial=k,
                                orientation=self.parameters.orientation,
                                spatial_frequency=sf,
                                temporal_frequency=tf))

    def do_analysis(self, data_store):
        pass


class MeasureOrientationContrastTuning(VisualExperiment):
    """
    Measure orientation contrast tuning using. 

    This measures the orientation dependence of the RF surround 
    of a neuron. This is done by stimulating the center of the RF 
    with optimal (spatial,temporal frequency and orientation) 
    sine grating, surrounded by another sinusoidal grating 
    ring whose orientation is varied.
    
    Parameters
    ----------
    model : Model
          The model on which to execute the experiment.

    Other parameters
    ----------------

    num_orientations : int
          Number of orientation of the surround to present.
    
    orientation : float 
                The orientation (in radians) at which to present the center stimulus. (in future this will become automated)
    
    center_radius : float 
                  The radius of the center grating disk.
    
    surround_radius : float 
                  The outer radius of the surround grating ring.
                  
        
    spatial_frequency : float
                      Spatial frequency of the center and surround grating.
                      
    temporal_frequency : float
                      Temporal frequency of the center and surround the grating.

    grating_duration : float
                      The duration of single presentation of the stimulus.
    
    contrasts : list(float) 
              List of contrasts (expressed as % : 0-100%) of the center and surround grating.
    
    num_trials : int
               Number of trials each each stimulus is shown.
    """

    required_parameters = ParameterSet({
            'num_orientations': int, 
            'orientation' : float,
            'center_radius' : float,
            'surround_radius' : float,
            'spatial_frequency' : float, 
            'temporal_frequency' : float,
            'grating_duration' : float,
            'contrasts' : list,
            'num_trials' : int,
    })  

    def __init__(self,model,parameters):
        VisualExperiment.__init__(self, model,parameters)
        
        for c in self.parameters.contrasts:
            for i in xrange(0, self.parameters.num_orientations):
                for k in xrange(0, self.parameters.num_trials):
                    self.stimuli.append(
                        topo.DriftingSinusoidalGratingCenterSurroundStimulus(
				    frame_duration = self.frame_duration,
                                    size_x=model.visual_field.size_x,
                                    size_y=model.visual_field.size_y,
                                    location_x=0.0,
                                    location_y=0.0,
                                    background_luminance=self.background_luminance,
                                    contrast = c,
                                    duration=self.parameters.grating_duration,
                                    density=self.density,
                                    trial=k,
                                    center_orientation=self.parameters.orientation,
                                    surround_orientation=numpy.pi/self.parameters.num_orientations*i,
                                    gap=0,
                                    center_radius=self.parameters.center_radius,
                                    surround_radius=self.parameters.surround_radius,
                                    spatial_frequency=self.parameters.spatial_frequency,
                                    temporal_frequency=self.parameters.temporal_frequency))

    def do_analysis(self, data_store):
        pass


class MeasureFeatureInducedCorrelation(VisualExperiment):
    """
    Feature-induced inter-neurons correlations.

    This experiment shows a sequence of two square grating disks followed by 
    a sequence of flashing squares (see parameter **) that are separated in 
    visual space by a constant distance. The spatial and temporal frequency 
    will be varied.

    
    Parameters
    ----------
    model : Model
            The model on which to execute the experiment.

    Other parameters
    ----------------
                
    temporal_frequencies : list(float)
            Temporal frequency of the gratings.
                      
    contrast : float
            Contrast (expressed as % : 0-100%) at which to performe measurument.

    grating_duration : float
            The duration of single presentation of a grating.
    
    spatial_frequencies : list(float) 
            List of spatial frequencies of the gratings.

    separation : float
            The separation between the two neurons in degrees of visual space.
    
    num_trials : int
            Number of trials each each stimulus is shown.
    """

    required_parameters = ParameterSet({
            'spatial_frequencies' : list, 
            'temporal_frequencies' : list,
            'grating_duration' : float,
            'contrasts' : list,
            'separation' : float,
            'num_trials' : int,
    })  

    def __init__(self,model,parameters):
        VisualExperiment.__init__(self, model,parameters)
        
         # the orientation is fixed to horizontal
        orientation = 0 #numpy.pi/2
        # SQUARED GRATINGS       
        for sf in self.parameters.spatial_frequencies:
            for k in xrange(0, self.parameters.num_trials):
                self.stimuli.append(
                    topo.FullfieldDriftingSquareGrating(
			frame_duration = self.frame_duration,
                        size_x=model.visual_field.size_x,
                        size_y=model.visual_field.size_y,
                        location_x=0.0,
                        location_y=0.0,
                        background_luminance=self.background_luminance,
                        contrast = self.parameters.contrast,
                        duration=self.parameters.grating_duration,
                        density=self.density,
                        trial=k,
                        orientation=orientation,
                        spatial_frequency=self.parameters.sf,
                        temporal_frequency=self.parameters.temporal_frequency
                    )
                )
        # FLASHING SQUARES
        # the spatial_frequencies matters because squares sizes is established using the spatial frequency as for the drifting grating
        for sf in self.parameters.spatial_frequencies:
            for k in xrange(0, self.parameters.num_trials):
                self.stimuli.append(
                    topo.FlashingSquares(
			frame_duration = self.frame_duration,
                        size_x=model.visual_field.size_x,
                        size_y=model.visual_field.size_y,
                        location_x=0.0,
                        location_y=0.0,
                        background_luminance=self.background_luminance,
                        contrast = self.parameters.contrast,
                        separation = self.parameters.separation,
                        separated = True,
                        density = self.density,
                        trial = k,
                        duration=self.parameters.grating_duration,
                        orientation = orientation*2,
                        spatial_frequency = sf,
                        temporal_frequency = self.parameters.temporal_frequency
                    )
                )

    def do_analysis(self, data_store):
        pass


class MeasureNaturalImagesWithEyeMovement(VisualExperiment):
    """
    Stimulate the model with a natural image with simulated eye movement.

    This experiment presents a movie that is generated by translating a 
    static image along a pre-specified path (presumably containing path
    that corresponds to eye-movements).
        
    Parameters
    ----------
    model : Model
          The model on which to execute the experiment.


    Other parameters
    ----------------
    
    stimulus_duration : str
                      The duration of single presentation of the stimulus.
    
    num_trials : int
               Number of trials each each stimulus is shown.
               
    Notes
    -----
    Currently this implementation bound to have the image and the eye path saved in in files *./image_naturelle_HIGH.bmp* and *./eye_path.pickle*.
    In future we need to make this more general.
    """
    
    required_parameters = ParameterSet({
            'stimulus_duration' : float,
            'num_trials' : int,
    })  

    
    def __init__(self,model,parameters):
        VisualExperiment.__init__(self, model,parameters)
        
        for k in xrange(0, self.parameters.num_trials):
            self.stimuli.append(
                topo.NaturalImageWithEyeMovement(
			    frame_duration = self.frame_duration,
                            size_x=model.visual_field.size_x,
                            size_y=model.visual_field.size_y,
                            location_x=0.0,
                            location_y=0.0,
                            background_luminance=self.background_luminance,
                            duration=self.parameters.stimulus_duration,
                            density=self.density,
                            trial=k,
                            size=60,  # x size of image
                            eye_movement_period=6.66,  # eye movement period
                            eye_path_location='./eye_path.pickle',
                            image_location='./image_naturelle_HIGHC.bmp'))

    def do_analysis(self, data_store):
        pass


class MeasureDriftingSineGratingWithEyeMovement(VisualExperiment):
    """
    Present drifting sine grating with simulated eye movement.

    This experiment presents a movie that is generated by translating a 
    full-field drifting sinusoidal grating movie along a pre-specified path 
    (presumably containing path that corresponds to eye-movements).
    
    
    Parameters
    ----------
    model : Model
          The model on which to execute the experiment.

    Other parameters
    ----------------

    spatial_frequency : float
                      Spatial frequency of the center and surround grating.
                      
    temporal_frequency : float
                      Temporal frequency of the center and surround the grating.

    grating_duration : float
             The duration of single presentation of the stimulus.
    
    contrast : float 
              Contrast (expressed as % : 0-100%) of the grating.
    
    num_trials : int
               Number of trials each each stimulus is shown.
    """
    
    required_parameters = ParameterSet({
           
            'spatial_frequency' : float, 
            'temporal_frequency' : float,
            'grating_duration' : float,
            'contrast' : float,
            'num_trials' : int,
    })  
    
    def __init__(self,model,parameters):
        VisualExperiment.__init__(self, model,parameters)
        
        for k in xrange(0, self.parameters.num_trials):
            self.stimuli.append(
                topo.DriftingGratingWithEyeMovement(
			    frame_duration = self.frame_duration,
                            size_x=model.visual_field.size_x,
                            size_y=model.visual_field.size_y,
                            location_x=0.0,
                            location_y=0.0,
                            background_luminance=self.background_luminance,
                            duration=self.parameters.grating_duration,
                            density=self.density,
                            trial=k,
                            contrast = self.parameters.contrast,
                            eye_movement_period=6.66,  # eye movement period
                            eye_path_location='./eye_path.pickle',
                            orientation=0,
                            spatial_frequency=self.parameters.spatial_frequency,
                            temporal_frequency=self.parameters.temporal_frequency))

    def do_analysis(self, data_store):
        pass

class MeasureSpontaneousActivity(VisualExperiment):
    """
    Measure spontaneous activity.

    This experiment presents a blank stimulus (all pixels set to background luminance).
        
    Parameters
    ----------
    model : Model
          The model on which to execute the experiment.

    Other parameters
    ----------------

    duration : str
             The duration of single presentation of the stimulus.
    
    num_trials : int
               Number of trials each each stimulus is shown.
    """

    required_parameters = ParameterSet({
            'duration' : float,
            'num_trials' : int,
    })  
    
    def __init__(self,model,parameters):
            VisualExperiment.__init__(self, model,parameters)
            
            for k in xrange(0,self.parameters.num_trials):
                self.stimuli.append(
                            topo.Null(   
				frame_duration = self.frame_duration,
                                size_x=model.visual_field.size_x,
                                size_y=model.visual_field.size_y,
                                location_x=0.0,
                                location_y=0.0,
                                background_luminance=self.background_luminance,
                                duration=self.parameters.duration,
                                density=self.density,
                                trial=k))    
    def do_analysis(self, data_store):
        pass


class MapPhaseResponseWithBarStimulus(VisualExperiment):
    """
    Map RF with a bar stimuli.

    This experiment presents a series of flashed bars at pre-specified range of 
    displacements from the center along the line that is  perpendicularly to 
    the elongated axis of the bars. This is an experiment commonly used to obtain
    1D approximation of the 2D receptive field of orientation selective cortical
    cells.
    
    Parameters
    ----------
    model : Model
          The model on which to execute the experiment.

    Other parameters
    ----------------
    model : Model
          The model on which to execute the experiment.
    
    x : float
      The x corrdinates (of center) of the area in which the mapping will be done.

    y : float
      The y corrdinates (of center) of the area in which the mapping will be done.
        
    length : float
          The length of the bar.
    
    width : float
          The width of the bar.
             
    orientation : float
                The orientation of the bar.

    max_offset : float
               The maximum offset from the central position (defined by x and y) prependicular to the length of the bar at which the bars will be flashed.

    steps : int
         The number of steps in which the bars will be flashed between the two extreme positions defined by the max_offset parameter, along the axis prependicular to the length of the bar.
    
    duration : float
             The duration of single presentation of the stimulus.
    
    flash_duration : float
             The duration of the presence of the bar.
    
    relative_luminance : float 
              Luminance of the bar relative to background luminance. 0 is dark, 1.0 is double the background luminance.
    
    num_trials : int
               Number of trials each each stimulus is shown.
    """
    
    required_parameters = ParameterSet({
            'x' : float,
            'y' : float,
            'length' : float,
            'width' : float,
            'orientation' : float,
            'max_offset' : float,
            'steps' : int,
            'duration' : float,
            'flash_duration' : float, 
            'relative_luminance' : float,
            'num_trials' : int,
    })  
    
    def __init__(self, model,parameters):
        VisualExperiment.__init__(self, model,parameters)
        for k in xrange(0, self.parameters.num_trials):
            for s in xrange(0, self.parameters.steps):
                self.stimuli.append(
                    topo.FlashedBar(
				                frame_duration = self.frame_duration,
                                size_x=model.visual_field.size_x,
                                size_y=model.visual_field.size_y,
                                location_x=0.0,
                                location_y=0.0,
                                background_luminance=self.background_luminance,
                                duration=self.parameters.duration,
                                density=self.density,
                                relative_luminance = self.parameters.relative_luminance,
                                orientation = self.parameters.orientation,
                                width = self.parameters.width,
                                length = self.parameters.length,
                                flash_duration = self.parameters.flash_duration,
                                x = self.parameters.x + numpy.cos(self.parameters.orientation+numpy.pi/2) * (-self.parameters.max_offset + (2*self.parameters.max_offset)/ (self.parameters.steps-1) * s),
                                y = self.parameters.y + numpy.sin(self.parameters.orientation+numpy.pi/2) * (-self.parameters.max_offset + (2*self.parameters.max_offset)/ (self.parameters.steps-1) * s),
                                trial=k))

    def do_analysis(self, data_store):
        pass



class CorticalStimulationWithStimulatorArrayAndHomogeneousOrientedStimulus(Experiment):
    """
    Stimulation with artificial stimulator array simulating homogeneously
    oriented visual stimulus.  

    This experiment creates a array of artificial stimulators covering an area of 
    cortex, and than stimulates the array based on the orientation preference of 
    neurons around the given stimulator, such that the stimulation resambles 
    presentation uniformly oriented stimulus, e.g. sinusoidal grating.
    
    This experiment does not show any actual visual stimulus.
    
    Parameters
    ----------
    model : Model
          The model on which to execute the experiment.

    Other parameters
    ----------------
  
    sheet_list : int
               The list of sheets in which to do stimulation.
    """
    
    required_parameters = ParameterSet({
            'sheet_list' : list,
            'num_trials' : int,
            'localstimulationarray_parameters' : ParameterSet,
    })

    
    def __init__(self,model,parameters):
            Experiment.__init__(self, model,parameters)
            from mozaik.sheets.direct_stimulator import LocalStimulatorArrayChR
            
            d  = {}
            for sheet in self.parameters.sheet_list:
                d[sheet] = [LocalStimulatorArrayChR(model.sheets[sheet],self.parameters.localstimulationarray_parameters)]
            
            self.direct_stimulation = []

            for i in xrange(0,self.parameters.num_trials):
                self.direct_stimulation.append(d)
                self.stimuli.append(
                            InternalStimulus(   
                                                frame_duration=self.parameters.localstimulationarray_parameters.stimulating_signal_parameters.duration, 
                                                duration=self.parameters.localstimulationarray_parameters.stimulating_signal_parameters.duration,
                                                trial=i,
                                                direct_stimulation_name='LocalStimulatorArray',
                                                direct_stimulation_parameters=self.parameters.localstimulationarray_parameters
                                             )
                                    )


class CorticalStimulationWithStimulatorArrayAndOrientationTuningProtocol(Experiment):
    """
    Stimulation with artificial stimulator array simulating homogeneously
    oriented visual stimulus.  

    This experiment creates a array of artificial stimulators covering an area of 
    cortex, and than stimulates the array based on the orientation preference of 
    neurons around the given stimulator, such that the stimulation resambles 
    presentation uniformly oriented stimulus, e.g. sinusoidal grating.
    
    This experiment does not show any actual visual stimulus.
    
    Parameters
    ----------
    model : Model
          The model on which to execute the experiment.

    Other parameters
    ----------------
  
    sheet_list : int
               The list of sheets in which to do stimulation.
    """
    
    required_parameters = ParameterSet({
            'sheet_list' : list,
            'num_trials' : int,
            'num_orientations' : int,
            'intensities' : list,
            'localstimulationarray_parameters' : ParameterSet,
    })

    
    def __init__(self,model,parameters):
            Experiment.__init__(self, model,parameters)
            from mozaik.sheets.direct_stimulator import LocalStimulatorArrayChR
            
            self.direct_stimulation = []
            first = True

            for s in self.parameters.intensities:
                for i in xrange(self.parameters.num_orientations):
                    p = MozaikExtendedParameterSet(self.parameters.localstimulationarray_parameters.tree_copy().as_dict())
                    p.stimulating_signal_parameters.orientation = ParameterWithUnitsAndPeriod(numpy.pi/self.parameters.num_orientations * i,period=numpy.pi)
                    p.stimulating_signal_parameters.scale =       ParameterWithUnitsAndPeriod(float(s),period=None)
                    d  = {}
                    if first:
                        for sheet in self.parameters.sheet_list:
                            d[sheet] = [LocalStimulatorArrayChR(model.sheets[sheet],p)]
                        first = False
                    else:
                        for sheet in self.parameters.sheet_list:
                            d[sheet] = [LocalStimulatorArrayChR(model.sheets[sheet],p,shared_scs=self.direct_stimulation[0][sheet][0].scs)]

                    for i in xrange(0,self.parameters.num_trials):
                        self.direct_stimulation.append(d)
                        self.stimuli.append(
                                    InternalStimulus(   
                                                        frame_duration=self.parameters.localstimulationarray_parameters.stimulating_signal_parameters.duration, 
                                                        duration=self.parameters.localstimulationarray_parameters.stimulating_signal_parameters.duration,
                                                        trial=i,
                                                        direct_stimulation_name='LocalStimulatorArray',
                                                        direct_stimulation_parameters=p
                                                     )
                                            )                



class CorticalStimulationWithStimulatorArrayAndOrientationTuningProtocol_ContrastBased(Experiment):
    """
    Stimulation with artificial stimulator array simulating homogeneously
    oriented visual stimulus.  

    This experiment creates a array of artificial stimulators covering an area of 
    cortex, and than stimulates the array based on the orientation preference of 
    neurons around the given stimulator, such that the stimulation resambles 
    presentation uniformly oriented stimulus, e.g. sinusoidal grating.
    
    This experiment does not show any actual visual stimulus.
    
    Parameters
    ----------
    model : Model
          The model on which to execute the experiment.

    Other parameters
    ----------------
  
    sheet_list : int
               The list of sheets in which to do stimulation.
    """
    
    required_parameters = ParameterSet({
            'sheet_list' : list,
            'num_trials' : int,
            'num_orientations' : int,
            'contrasts' : list,
            'localstimulationarray_parameters' : ParameterSet,
    })

    
    def __init__(self,model,parameters):
            Experiment.__init__(self, model,parameters)
            from mozaik.sheets.direct_stimulator import LocalStimulatorArrayChR
            
            self.direct_stimulation = []
            first = True

            for c in self.parameters.contrasts:
                for i in xrange(self.parameters.num_orientations):
                    p = MozaikExtendedParameterSet(self.parameters.localstimulationarray_parameters.tree_copy().as_dict())
                    p.stimulating_signal_parameters.orientation = ParameterWithUnitsAndPeriod(numpy.pi/self.parameters.num_orientations * i,period=numpy.pi)
                    p.stimulating_signal_parameters.contrast =       ParameterWithUnitsAndPeriod(float(c),period=None)
                    d  = {}
                    if first:
                        for sheet in self.parameters.sheet_list:
                            d[sheet] = [LocalStimulatorArrayChR(model.sheets[sheet],p)]
                        first = False
                    else:
                        for sheet in self.parameters.sheet_list:
                            d[sheet] = [LocalStimulatorArrayChR(model.sheets[sheet],p,shared_scs=self.direct_stimulation[0][sheet][0].scs)]

                    for i in xrange(0,self.parameters.num_trials):
                        self.direct_stimulation.append(d)
                        self.stimuli.append(
                                    InternalStimulus(   
                                                        frame_duration=self.parameters.localstimulationarray_parameters.stimulating_signal_parameters.duration, 
                                                        duration=self.parameters.localstimulationarray_parameters.stimulating_signal_parameters.duration,
                                                        trial=i,
                                                        direct_stimulation_name='LocalStimulatorArray',
                                                        direct_stimulation_parameters=p
                                                     )
                                            )                


class VonDerHeydtIllusoryBarProtocol(VisualExperiment):
    """
    An illusory bar from Von Der Heydt et al. 1989.

    Von Der Heydt, R., & Peterhans, E. (1989). Mechanisms of contour perception in monkey visual cortex. I. Lines of pattern discontinuity. Journal of Neuroscience, 9(5), 1731-1748. Retrieved from https://www.jneurosci.org/content/jneuro/9/5/1731.full.pdf
    
    Parameters
    ----------
    model : Model
          The model on which to execute the experiment.

    Other parameters
    ----------------
    model : Model
          The model on which to execute the experiment.
    
    x : float
      The x corrdinates (of center) of the area in which the mapping will be done.

    y : float
      The y corrdinates (of center) of the area in which the mapping will be done.
        
    length : float
          The length of the bar.
    
    background_bar_width : float
                         Width of the background bar

    occlusion_bar_width : float
                         Width of the occlusion bar
    bar_width : float
              Width of the bar
             
    orientation : float
                The orientation of the bar.

    duration : float
             The duration of single presentation of the stimulus.
    
    flash_duration : float
             The duration of the presence of the bar.
     
    num_trials : int
               Number of trials each each stimulus is shown.
    """
    
    required_parameters = ParameterSet({
            'x' : float,
            'y' : float,
            'length' : float,
            'bar_width' : float,
            'orientation' : float,
            'background_bar_width' : float,
            'occlusion_bar_width' : list,
            'duration' : float,
            'flash_duration' : float, 
            'num_trials' : int,
    })  
    
    def __init__(self, model,parameters):
        VisualExperiment.__init__(self, model,parameters)
        for k in xrange(0, self.parameters.num_trials):
              for obw in self.parameters.occlusion_bar_width:  
                            self.stimuli.append(
                                topo.FlashedInterruptedBar(
                                            frame_duration = 7,
                                            size_x=model.visual_field.size_x,
                                            size_y=model.visual_field.size_y,
                                            location_x=0.0,
                                            location_y=0.0,
                                            background_luminance=self.background_luminance,
                                            duration=self.parameters.duration,
                                            bar_width=self.parameters.bar_width,
                                            background_bar_width=self.parameters.background_bar_width,
                                            occlusion_bar_width=self.parameters.occlusion_bar_width,
                                            density=self.density,
                                            orientation = self.parameters.orientation,
                                            flash_duration = self.parameters.flash_duration,
                                            x = self.parameters.x,
                                            y = self.parameters.y,
                                            trial=k))

    def do_analysis(self, data_store):
        pass


class MeasureTextureSensitivityFullfield(VisualExperiment):
    """
    Measure sensitivity to second order image correlations using stimuli
    based on a texture image.
    This experiment will show a series of texture based images
    that vary in matched statistics.
    
    Parameters
    ----------
    model : Model
          The model on which to execute the experiment.
    Other parameters
    ----------------
    num_images: int
               The number of samples generated for each texture family

    folder_path: str
               The path of of the folder containing the original naturalistic images

    images: list
               The names of the pgm files containing the original naturalistic images

    duration : float
               The duration of the presentation of a single image
    
    types : list(int) 
              List of types indicating which statistics to match:
                0 - original image
                1 - naturalistic texture image (matched higher order statistics)
                2 - spectrally matched noise (matched marginal statistics only).
    
    num_trials : int
               Number of trials each each stimulus is shown.
    """

    required_parameters = ParameterSet({
            'num_images': int, #n. of images of each type, different synthesized instances
            'folder_path' : str,
            'images': list,
<<<<<<< HEAD
<<<<<<< HEAD
<<<<<<< HEAD
=======
            #'image_duration' : float,
>>>>>>> Changes in texture experiment and texture analysis
=======
>>>>>>> Adding texture size tuning protocol
=======
>>>>>>> 6fae3bcc
            'duration' : float,
            'types' : list,
            'num_trials' : int, #n. of same instance
    })  

    def __init__(self,model,parameters):
	# we place this import here to avoid the need for octave dependency unless this experiment is actually used.
        import mozaik.stimuli.vision.texture_based as textu #vf
        VisualExperiment.__init__(self, model,parameters)
        for image in self.parameters.images:
            for ty, t in enumerate(self.parameters.types):
             for i in xrange(0, self.parameters.num_images):                
                 for k in xrange(0, self.parameters.num_trials):
                    im = textu.PSTextureStimulus(
                            frame_duration = self.frame_duration,
                            duration=self.parameters.duration,
<<<<<<< HEAD
<<<<<<< HEAD
<<<<<<< HEAD
=======
                            #stimulus_duration=self.parameters.image_duration,
>>>>>>> Changes in texture experiment and texture analysis
=======
>>>>>>> Adding texture size tuning protocol
=======
>>>>>>> 6fae3bcc
                            trial=k,
                            background_luminance=self.background_luminance,
                            density=self.density,
                            location_x=0.0,
                            location_y=0.0,
                            sample=i,
                            size_x=model.visual_field.size_x,
                            size_y=model.visual_field.size_y,
                            texture_path = self.parameters.folder_path+image,
                            texture = image.replace(".pgm",""),
                            stats_type = t,
                            seed = 523*(i+1)+5113*(ty+1))
                    self.stimuli.append(im)

    def do_analysis(self, data_store):
        pass         



class MeasureTextureSizeTuning(VisualExperiment):
    """
    Size tuning experiment.

    This experiment will show a series of synthetic texture spectrally-matched noise stimuli
    confined to an apparature whose radius will vary.

    
    Parameters
    ----------
    model : Model
          The model on which to execute the experiment.

    Other parameters
    ----------------

    num_sizes : int
              Number of sizes to present.
    
    max_size : float (degrees of visual field)
             Maximum size to present.
    
    duration : float
                      The duration of single presentation of a grating.
    
    num_trials : int
               Number of trials each each stimulus is shown.
    
    log_spacing : bool
               Whether use logarithmic spaced sizes. By default False, meaning linear spacing 

    num_images: int
               The number of samples generated for each texture family

    folder_path: str
               The path of of the folder containing the original naturalistic images
    
    images: list
               The names of the pgm files containing the original naturalistic images
               
    types : list(int)
          List of types indicating which statistics to match:
            0 - original image
            1 - naturalistic texture image (matched higher order statistics)
            2 - spectrally matched noise (matched marginal statistics only).

    """

    required_parameters = ParameterSet({
            'num_sizes' : int,
            'max_size' : float,
            'duration' : float,
            'num_trials' : int,
            'log_spacing' : bool,
            'num_images': int, 
            'folder_path' : str,
            'images': list,
            'types': list,

    })  

    def __init__(self,model,parameters):
        # we place this import here to avoid the need for octave dependency unless this experiment is actually used.
        import mozaik.stimuli.vision.texture_based as textu #vf

        VisualExperiment.__init__(self, model,parameters)
            
        # linear or logarithmic spaced sizes
        if self.parameters.log_spacing:
            base2max = numpy.log2(self.parameters.max_size)
            sizes = numpy.logspace(start=-3.0, stop=base2max, num=self.parameters.num_sizes, base=2.0) 
        else:
            sizes = numpy.linspace(0, self.parameters.max_size,self.parameters.num_sizes)                     
            
        # stimuli creation        
        for image in self.parameters.images:
            for ty, t in enumerate(self.parameters.types):
             for i in xrange(0, self.parameters.num_images):
                 for s in sizes:
                     for k in xrange(0, self.parameters.num_trials):
                         im = textu.PSTextureStimulusDisk(
                                frame_duration = self.frame_duration,
                                duration=self.parameters.duration,
                                trial=k,
                                background_luminance=self.background_luminance,
                                density=self.density,
                                location_x=0.0,
                                location_y=0.0,
                                sample=i,
                                size_x=model.visual_field.size_x,
                                size_y=model.visual_field.size_y,
                                texture_path = self.parameters.folder_path+image,
                                texture = image.replace(".pgm",""),
                                stats_type = t,
                                radius=s,
                                seed = 523*(i+1)+5113*(ty+1))

                         self.stimuli.append(im)

    def do_analysis(self, data_store):
        pass


class MapResponseToInterruptedBarStimulus(VisualExperiment):
    """
    Map response to interrupted bar stimuli. 

    The experiments is intended as the simplest test for line-completion.
    This experiment presents a series of flashed interrupted  bars at 
    pre-specified range of displacements from the center along the line 
    that is  perpendicularly to the elongated axis of the bars, and at 
    range of different gaps in the middle of the bar.
    
    Parameters
    ----------
    model : Model
          The model on which to execute the experiment.

    Other parameters
    ----------------
    model : Model
          The model on which to execute the experiment.
    
    x : float
      The x corrdinates (of center) of the area in which the mapping will be done.

    y : float
      The y corrdinates (of center) of the area in which the mapping will be done.
        
    length : float
          The length of the bar.
    
    width : float
          The width of the bar.
             
    orientation : float
                The orientation of the bar.

    max_offset : float
               The maximum offset from the central position (defined by x and y) prependicular to the length of the bar at which the bars will be flashed.

    steps : int
         The number of steps in which the bars will be flashed between the two extreme positions defined by the max_offset parameter, along the axis prependicular to the length of the bar.
    
    duration : float
             The duration of single presentation of the stimulus.
    
    flash_duration : float
             The duration of the presence of the bar.
    
    relative_luminances : list(float) 
              List of luminance of the bar relative to background luminance at which the bar's will be presented. 0 is dark, 1.0 is double the background luminance.

    gap_lengths : list(float)
                List of length of the gap that the bar will have in the middle.

    
    num_trials : int
               Number of trials each each stimulus is shown.
    """
    
    required_parameters = ParameterSet({
            'x' : float,
            'y' : float,
            'length' : float,
            'width' : float,
            'orientation' : float,
            'max_offset' : float,
            'steps' : int,
            'duration' : float,
            'flash_duration' : float, 
            'relative_luminances' : list,
            'gap_lengths' : list,
            'num_trials' : int,
    })  
    
    def __init__(self, model,parameters):
        VisualExperiment.__init__(self, model,parameters)
        for k in xrange(0, self.parameters.num_trials):
            for s in xrange(0, self.parameters.steps):
                for r in self.parameters.relative_luminances:
                    for l in self.parameters.gap_lengths:  
                            if self.parameters.steps>1:
                                z = s*(2*self.parameters.max_offset)/ (self.parameters.steps-1)
                            else:
                                z = self.parameters.max_offset   
                            self.stimuli.append(
                                topo.FlashedInterruptedBar(
                                            frame_duration = self.frame_duration,
                                            size_x=model.visual_field.size_x,
                                            size_y=model.visual_field.size_y,
                                            location_x=0.0,
                                            location_y=0.0,
                                            background_luminance=self.background_luminance,
                                            duration=self.parameters.duration,
                                            density=self.density,
                                            relative_luminance = r,
                                            orientation = self.parameters.orientation,
                                            width = self.parameters.width,
                                            length = self.parameters.length,
                                            flash_duration = self.parameters.flash_duration,
                                            gap_length = l,
                                            x = self.parameters.x + numpy.cos(self.parameters.orientation+numpy.pi/2) * (-self.parameters.max_offset + z),
                                            y = self.parameters.y + numpy.sin(self.parameters.orientation+numpy.pi/2) * (-self.parameters.max_offset + z),
                                            trial=k))

    def do_analysis(self, data_store):
        pass


class MapResponseToInterruptedCornerStimulus(VisualExperiment):
    """
    Map response with interrupted corner stimuli. 

    Parameters
    ----------
    model : Model
          The model on which to execute the experiment.

    Other parameters
    ----------------
    model : Model
          The model on which to execute the experiment.
    
    x : float
      The x corrdinates (of center) of the area in which the mapping will be done.

    y : float
      The y corrdinates (of center) of the area in which the mapping will be done.
        
    length : float
          The length of the corner stimulus if unfolded ().
    
    width : float
          The width of the bar.
             
    orientation : float
                The orientation of the bar.

    max_offset : float
               The maximum offset from the central position (defined by x and y) prependicular to the length of the bar at which the bars will be flashed.

    steps : int
         The number of steps in which the bars will be flashed between the two extreme positions defined by the max_offset parameter, along the axis prependicular to the length of the bar.
    
    duration : float
             The duration of single presentation of the stimulus.
    
    flash_duration : float
             The duration of the presence of the bar.
    
    relative_luminances : list(float) 
              List of luminance of the bar relative to background luminance at which the bar's will be presented. 0 is dark, 1.0 is double the background luminance.

    gap_length : float
                List of length of the gap that the bar will have in the middle.
    
    angels    : list(float)
                List of angles (rad) in which both left and right (first left then right) will be angled at.
    
    num_trials : int
               Number of trials each each stimulus is shown.
    """
    
    required_parameters = ParameterSet({
            'x' : float,
            'y' : float,
            'length' : float,
            'width' : float,
            'orientation' : float,
            'max_offset' : float,
            'steps' : int,
            'duration' : float,
            'flash_duration' : float, 
            'relative_luminances' : list,
            'gap_length' : float,
            'num_trials' : int,
            'angles' : list
    })  
    
    def __init__(self, model,parameters):
        VisualExperiment.__init__(self, model,parameters)
        for k in xrange(0, self.parameters.num_trials):
            for s in xrange(0, self.parameters.steps):
                for r in self.parameters.relative_luminances:
                    for a in self.parameters.angles:
                            if self.parameters.steps>1:
                                z = s*(2*self.parameters.max_offset)/ (self.parameters.steps-1)
                            else:
                                z = self.parameters.max_offset   
                            self.stimuli.append(
                                topo.FlashedInterruptedBar(
                                            frame_duration = self.frame_duration,
                                            size_x=model.visual_field.size_x,
                                            size_y=model.visual_field.size_y,
                                            location_x=0.0,
                                            location_y=0.0,
                                            background_luminance=self.background_luminance,
                                            duration=self.parameters.duration,
                                            density=self.density,
                                            relative_luminance = r,
                                            orientation = self.parameters.orientation,
                                            width = self.parameters.width,
                                            length = self.parameters.length,
                                            flash_duration = self.parameters.flash_duration,
                                            gap_length = self.parameters.gap_length,
                                            left_angle = a,
                                            right_angle=0,
                                            x = self.parameters.x + numpy.cos(self.parameters.orientation+numpy.pi/2) * (-self.parameters.max_offset + z),
                                            y = self.parameters.y + numpy.sin(self.parameters.orientation+numpy.pi/2) * (-self.parameters.max_offset + z),
                                            trial=k))

                            self.stimuli.append(
                                topo.FlashedInterruptedBar(
                                            frame_duration = self.frame_duration,
                                            size_x=model.visual_field.size_x,
                                            size_y=model.visual_field.size_y,
                                            location_x=0.0,
                                            location_y=0.0,
                                            background_luminance=self.background_luminance,
                                            duration=self.parameters.duration,
                                            density=self.density,
                                            relative_luminance = r,
                                            orientation = self.parameters.orientation,
                                            width = self.parameters.width,
                                            length = self.parameters.length,
                                            flash_duration = self.parameters.flash_duration,
                                            gap_length = self.parameters.gap_length,
                                            left_angle = a,
                                            right_angle = a,
                                            x = self.parameters.x + numpy.cos(self.parameters.orientation+numpy.pi/2) * (-self.parameters.max_offset + z),
                                            y = self.parameters.y + numpy.sin(self.parameters.orientation+numpy.pi/2) * (-self.parameters.max_offset + z),
                                            trial=k))

    def do_analysis(self, data_store):
        pass


class MapSimpleGabor(VisualExperiment):
    """
    Map RF with a Gabor patch stimuli.

    This experiment presents a series of flashed Gabor patches at the centers
    of regular hexagonal tides with given range of orientations.

    
    Parameters
    ----------
    model : Model
          The model on which to execute the experiment.

    Other parameters
    ----------------
    relative_luminance : float
        Luminance of the Gabor patch relative to background luminance.
        0. is dark, 1.0 is double the background luminance.

    central_rel_lum : float
        Luminance of the Gabor patch at the center of the RF relative to
        background luminance.
        0. is dark, 1.0 is double the background luminance.

    orientation : float
        The initial orientation of the Gabor patch.

    phase : float
        The phase of the Gabor patch.

    spatial_frequency : float
        The spatial freqency of the Gabor patch.

    rotations : int
        Number of different orientations at each given place.
        1 only one Gabor patch with initial orientation will be presented at
        given place, N>1 N different orientations will be presented, 
        orientations are uniformly distributed between [0, 2*pi) + orientation.

    size : float
        Size of the tides. From this value the size of Gabor patch is derived 
        so that it fits into a circle with diameter equal to this size.

        Gabor patch size is set so that sigma of Gaussian envelope is size/3

    x : float
        The x corrdinates of the central tide.

    y : float
        The y corrdinates of the central tide.

    flash_duration : float
        The duration of the presentation of a single Gabor patch. 

    duration : float
        The duration of single presentation of the stimulus.

    num_trials : int
        Number of trials each each stimulus is shown.

    circles : int
        Number of "circles" where the Gabor patch is presented.
        1: only at the central point the Gabor patch is presented, 
        2: stimuli are presented at the central hexagonal tide and 6 hexes 
        forming a "circle" around the central

    grid : bool
        If True hexagonal tiding with relative luminance 0 is drawn over the 
        stimmuli.
        Mostly for testing purposes to check the stimuli are generated 
        correctly.

    Note on hexagonal tiding:
    -------------------------
        Generating coordinates of centers of regular (!) hexagonal tidings.
        It is done this way, because the centers of tides are not on circles (!)
        First it generates integer indexed centers like this:
              . . .                (-2,2) (0, 2) (2,2)
             . . . .           (-3,1) (-1,1) (1,1) (3,1)
            . . . . .   ==> (-4,0) (-2,0) (0,0) (2,0) (4,0)     (circles=3)
             . . . .           (-3,-1)(-1,-1)(1,-1)(3,-1)
              . . .                (-2,-2)(0,-2)(2,-2)

        coordinates then multiplied by non-integer factor to get the right position
            x coordinate multiplied by factor 1/2*size
            y coordinate multiplied by factor sqrt(3)/2*size

    Note on central relative luminance:
    -----------------------------------
        In the experiment they had lower luminance for Gabor patches presented
        at the central tide
    """

    required_parameters = ParameterSet({
            'relative_luminance' : float,
            'central_rel_lum' : float,
            'orientation' : float,
            'phase' : float,
            'spatial_frequency' : float,
            'size' : float,
            'flash_duration' : float, 
            'x' : float,
            'y' : float,
            'rotations' : int,
            'duration' : float,
            'num_trials' : int,
            'circles' : int,
            'grid' : bool,
    })


    def __init__(self, model, parameters):
        VisualExperiment.__init__(self, model, parameters)
        if self.parameters.grid:
            # Grid is currently working only for special cases
            # Check if it is working
            assert self.parameters.x == 0, "X shift not yet implemented"
            assert self.parameters.y == 0, "Y shift not yet implemented"
            assert model.visual_field.size_x == model.visual_field.size_y, "Different sizes not yet implemented"
        for trial in xrange(0, self.parameters.num_trials):
            for rot in xrange(0, self.parameters.rotations):
                for row in xrange(self.parameters.circles-1, -self.parameters.circles,-1):
                    colmax =  2*self.parameters.circles-2 - abs(row)
                    for column in xrange(-colmax, colmax + 1, 2):
                        # central coordinates of presented Gabor patch
                        # relative to the central tide
                        x = column*0.5*self.parameters.size
                        y = row*0.5*self.parameters.size  
                        # different luminance for central tide
                        if column == 0 and row == 0:
                            rel_lum = self.parameters.central_rel_lum
                        else:
                            rel_lum = self.parameters.relative_luminance
                        self.stimuli.append(
                            topo.SimpleGaborPatch(
                                frame_duration = self.frame_duration,
                                duration=self.parameters.duration,
                                flash_duration = self.parameters.flash_duration,
                                size_x=model.visual_field.size_x,
                                size_y=model.visual_field.size_y,
                                background_luminance=self.background_luminance,
                                relative_luminance = rel_lum,
                                orientation = (self.parameters.orientation 
                                            + numpy.pi*rot/self.parameters.rotations),
                                density=self.density,
                                phase = self.parameters.phase,
                                spatial_frequency = self.parameters.spatial_frequency,
                                size = self.parameters.size,
                                x = self.parameters.x + x,
                                y = self.parameters.y + y,
                                location_x=0.0,
                                location_y=0.0,
                                trial=trial))

    def do_analysis(self, data_store):
        pass


class MapTwoStrokeGabor(VisualExperiment):
    """
    Map RF with a two stroke Gabor patch stimuli to study response on apparent
    movement. First a Gabor patch is presented for specified time after that
    another Gabor patch is presented at neighbohring tide with same orientation
    and other properties.

    There are two configuration for the movement:
        ISO i.e. Gabor patch moves parallel to its orientation
        CROSS i.e. Gabor patch moves perpendicular to its orientation
        
        In any case it has to move into another tide, therefore orientation 
        determines the configuration

  
    Parameters
    ----------
    model : Model
          The model on which to execute the experiment.

    Other parameters
    ----------------
    relative_luminance : float
        Luminance of the Gabor patch relative to background luminance.
        0. is dark, 1.0 is double the background luminance.

    central_rel_lum : float
        Luminance of the Gabor patch at the center of the RF relative to
        background luminance.
        0. is dark, 1.0 is double the background luminance.

    orientation : float
        The initial orientation of the Gabor patch.
        This changes orientation of the whole experiment, i.e. it also rotates 
        the grid (because of the iso and cross configurations of movements).

    phase : float
        The phase of the Gabor patch.

    spatial_frequency : float
        The spatial freqency of the Gabor patch.

    rotations : int
        Number of different orientations at each given place.
        1 only one Gabor patch with initial orientation will be presented at
        given place, N>1 N different orientations will be presented, 
        orientations are uniformly distributed between [0, 2*pi) + orientation.

    size : float
        Size of the tides. From this value the size of Gabor patch is derived 
        so that it fits into a circle with diameter equal to this size.

        Gabor patch size is set so that sigma of Gaussian envelope is size/3

    x : float
        The x corrdinates of the central tide.

    y : float
        The y corrdinates of the central tide.

    stroke_time : float
        The duration of the first stroke of Gabor patch

    flash_duration : float
        The total duration of the presentation of Gabor patches. Therefore,
        the second stroke is presented for time equal: 
            flash_duration - stroke_tim 

    duration : float
        The duration of single presentation of the stimulus.

    num_trials : int
        Number of trials each each stimulus is shown.

    circles : int
        Number of "circles" where the Gabor patch is presented.
        1: only at the central point the Gabor patch is presented, 
        2: stimuli are presented at the central hexagonal tide and 6 hexes 
        forming a "circle" around the central
        Trajectories starting or ending in the given number of circles are
        used, i.e. First Gabor patch can be out of the circles and vice versa.

    grid : bool
        If True hexagonal tiding with relative luminance 0 is drawn over the 
        stimmuli.
        Mostly for testing purposes to check the stimuli are generated 
        correctly.

    Note on hexagonal tiding:
    -------------------------
        Generating coordinates of centers of regular (!) hexagonal tidings.
        It is done this way, because the centers of tides are not on circles (!)
        First it generates integer indexed centers like this:
              . . .                (-2,2) (0, 2) (2,2)
             . . . .           (-3,1) (-1,1) (1,1) (3,1)
            . . . . .   ==> (-4,0) (-2,0) (0,0) (2,0) (4,0)     (circles=3)
             . . . .           (-3,-1)(-1,-1)(1,-1)(3,-1)
              . . .                (-2,-2)(0,-2)(2,-2)

        coordinates then multiplied by non-integer factor to get the right position
            x coordinate multiplied by factor 1/2*size
            y coordinate multiplied by factor sqrt(3)/2*size

    Note on central relative luminance:
    -----------------------------------
        In the experiment they had lower luminance for Gabor patches presented
        at the central tide


    Note on number of circles:
    --------------------------
        For 2 stroke the experiment includes also the trajectories that
        start inside the defined number of circles but get out as well as 
        trajectories starting in the outside layer of tides comming inside.

        For example if we have number of circles = 2 -> that means we have 
        central tide and the first circle of tides around, but for two stroke
        it is possible we start with Gabor patch at the distance 2 tides away
        from the central tide (i.e. tides that are in circles = 3) if we move 
        inside and vice versa.

        This is solved by checking the distance of the final position of the 
        Gabor patch, if the distance is bigger than a radius of a circle
        then opposite direction is taken into account.
        
        Since we have hexagonal tides this check is valid only for 
        n <= 2/(2-sqrt(3)) ~ 7.5 
        which is for given purposes satisfied, but should be mentioned.

    Note on rotations:
    ------------------
        This number is taken as a free parameter, but to replicate hexagonal
        tiding this number has to be 6 or 1 or 2. The code exploits symmetry and
        properties of the hexagonal tiding rather a lot!
        The ISO/CROSS configuration is determined from this number, so any other
        number generates moving paterns but in directions not matching hexes.

    """

    required_parameters = ParameterSet({
            'relative_luminance' : float,
            'central_rel_lum' : float,
            'orientation' : float,
            'phase' : float,
            'spatial_frequency' : float,
            'size' : float,
            'flash_duration' : float, 
            'x' : float,
            'y' : float,
            'rotations' : int,
            'duration' : float,
            'num_trials' : int,
            'circles' : int,
            'stroke_time' : float,
            'grid' : bool,
            })  


    def __init__(self, model, parameters):
        VisualExperiment.__init__(self, model, parameters)
        # Assert explained in docstring
        assert self.parameters.circles < 7, "Too many circles, this won't work"
        if self.parameters.grid:
            # Grid is currently working only for special cases
            # Check if it is working
            assert self.parameters.orientation == 0., "Rotated grid is not implemented"
            assert self.parameters.x == 0, "X shift not yet implemented"
            assert self.parameters.y == 0, "Y shift not yet implemented"
            assert model.visual_field.size_x == model.visual_field.size_y, "Different sizes not yet implemented"


        for trial in xrange(0, self.parameters.num_trials):
            for rot in xrange(0, self.parameters.rotations):
                for row in xrange(self.parameters.circles-1, -self.parameters.circles,-1):
                    colmax =  2*self.parameters.circles-2 - abs(row)
                    for column in xrange(-colmax, colmax + 1, 2):
                        for direction in (-1,1):
                            # central coordinates of presented Gabor patch
                            # relative to the central tide
                            x = column*0.5*self.parameters.size
                            y = row*0.5*numpy.sqrt(3)*self.parameters.size  
                            # rotation of the Gabor
                            angle = (self.parameters.orientation 
                                    + numpy.pi*rot/self.parameters.rotations)
                            if rot%2 == 0: # even rotations -> iso config
                                # Gabor orientation 0 -> horizontal
                                x_dir = numpy.cos(angle)*self.parameters.size
                                y_dir = numpy.sin(angle)*self.parameters.size
                            else:  # odd rotations -> cross config
                                # cross config means moving into perpendicular
                                # direction (aka + pi/2)
                                x_dir = -numpy.sin(angle)*self.parameters.size
                                y_dir = numpy.cos(angle)*self.parameters.size

                            # starting in the central tide
                            if x == 0 and y == 0:
                                first_rel_lum = self.parameters.central_rel_lum
                                second_rel_lum = self.parameters.relative_luminance
                            # ending in the central tide
                            elif ((abs(x + x_dir*direction) < self.parameters.size/2.) and
                                  (abs(y + y_dir*direction) < self.parameters.size/2.)):
                                first_rel_lum = self.parameters.relative_luminance
                                second_rel_lum = self.parameters.central_rel_lum
                            # far from the central tide
                            else:
                                first_rel_lum = self.parameters.relative_luminance
                                second_rel_lum = self.parameters.relative_luminance


                            # If the Gabor patch ends in outer circle
                            # we want also Gabor moving from outer circle to 
                            # inner circles 
                            # This condition is approximated by concentric 
                            # circles more in docstring
                            outer_circle = numpy.sqrt((x+x_dir*direction)**2 
                                        + (y+y_dir*direction)**2) > (
                                                (self.parameters.circles-1)
                                                *self.parameters.size)

                            # range here is 1 or 2
                            # In case of outer_circle == True generates two
                            # experiments, from and into the outer circle
                            # In case of outer_circle == False generates only
                            # one experiment
                            for inverse in xrange(1+outer_circle):
                                self.stimuli.append(
                                    topo.TwoStrokeGaborPatch(
                                        frame_duration = self.frame_duration,
                                        duration=self.parameters.duration,
                                        flash_duration = self.parameters.flash_duration,
                                        size_x=model.visual_field.size_x,
                                        size_y=model.visual_field.size_y,
                                        background_luminance=self.background_luminance,
                                        first_relative_luminance = first_rel_lum,
                                        second_relative_luminance = second_rel_lum,
                                        orientation = angle,
                                        density=self.density,
                                        phase = self.parameters.phase,
                                        spatial_frequency = self.parameters.spatial_frequency,
                                        size = self.parameters.size,
                                        x = self.parameters.x + x + inverse*x_dir*direction,
                                            # inverse == 0 -> original start
                                            # inverse == 1 -> start from end
                                        y = self.parameters.y + y + inverse*y_dir*direction,
                                        location_x=0.0,
                                        location_y=0.0,
                                        trial=trial,
                                        stroke_time=self.parameters.stroke_time,
                                        x_direction=x_dir*direction*((-1)**inverse),
                                            # (-1)**inverse = 1 for original one
                                            # == -1 for the inverse movement
                                        y_direction=y_dir*direction*((-1)**inverse),
                                        grid=self.parameters.grid,
                                        ))
                                # For the inverse movement we have to 
                                # switch the luminances
                                first_rel_lum, second_rel_lum = second_rel_lum, first_rel_lum

    def do_analysis(self, data_store):
        pass<|MERGE_RESOLUTION|>--- conflicted
+++ resolved
@@ -1576,16 +1576,6 @@
             'num_images': int, #n. of images of each type, different synthesized instances
             'folder_path' : str,
             'images': list,
-<<<<<<< HEAD
-<<<<<<< HEAD
-<<<<<<< HEAD
-=======
-            #'image_duration' : float,
->>>>>>> Changes in texture experiment and texture analysis
-=======
->>>>>>> Adding texture size tuning protocol
-=======
->>>>>>> 6fae3bcc
             'duration' : float,
             'types' : list,
             'num_trials' : int, #n. of same instance
@@ -1602,16 +1592,6 @@
                     im = textu.PSTextureStimulus(
                             frame_duration = self.frame_duration,
                             duration=self.parameters.duration,
-<<<<<<< HEAD
-<<<<<<< HEAD
-<<<<<<< HEAD
-=======
-                            #stimulus_duration=self.parameters.image_duration,
->>>>>>> Changes in texture experiment and texture analysis
-=======
->>>>>>> Adding texture size tuning protocol
-=======
->>>>>>> 6fae3bcc
                             trial=k,
                             background_luminance=self.background_luminance,
                             density=self.density,
