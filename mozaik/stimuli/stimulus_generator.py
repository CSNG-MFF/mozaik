"""
This package defines the API for:
    - implementation of stimuli as input to models (see class Stimulus)
    - identification of stimulus identity (without the actual 'data' of the stimulus) throughout *mozaik* (see class StimulusID)
      (NOTE: throughout most mozaik (particularly all post processing i.e. analysis and plotting) user will interact with StimulusIDs rather then Stimulus instances!!)
    - function helpers for common manipulation with collections of stimuli (or rather their IDs)

Each stimulus is expected to have a dictionary of parameters which have to uniquely identify the stimulus.
We implement this by using the Parametrized package that allows to specify parameters with the all above requirements.
For Stimuli objects we will allow only SNumber, SInteger and SString parameters. These extend the
corresponding parametrized parameters to allow specification of units (see tools/mozaik_parametrized.py).

Note that *all* such parameters defined in the class (and its ancestors) will be considered as parameters of the Stimulus.
"""

from mozaik.framework.interfaces import VisualStimulus
import quantities as qt
import numpy
from operator import *
from mozaik.tools.mozaik_parametrized import *
import inspect


class StimulusID():
      """
      StimulusID is a light object that contains all the parameter info of a given Stimulus object.
      There is one to one mapping between StimuluID instances and Stimulus instances.
      
      The main purpose for StimulusID is to stand for Stimulus whenever the stimulus identitity is required
      without the need to move around the heavy Stimulus objects.
      
      Unlike Stimulus, StimulusID allows any parameter to be also assigned None. This is often 
      used in data analysis to mark parameters that has been 'computed out' by the analysis (such as averaged out).
      """  

      def __str__(self):
            """
            Saves the parameter names and values as a dict
            """
            settings = ['\"%s\":%s' % (name,repr(val))
                    for name,val in self.get_param_values()]
            
            r= "{ \"name\" :" + "\"" + self.name + "\""+ "," + "\"module_path\" :" + "\"" + self.module_path + "\"" +',' + ", ".join(settings) + "}"
            return r

      def __eq__(self, other):
            return (self.name == other.name) and (self.get_param_values() == other.get_param_values())
            
      def get_param_values(self):
          z = self.params.items()
          z.sort(key=itemgetter(0))
          return z
          
      def number_of_parameters(self):
          return len(self.params.keys())
          
      def load_stimulus(self):
          cls = self.getStimulusClass()
          return cls(**self.params)  
      
      def getStimulusClass(self):
          z = __import__(self.module_path,globals(),locals(),self.name)

          return  getattr(z,self.name)
          
      def __init__(self,obj):
          self.units = {}
          self.params = {}          
          
          if isinstance(obj,Stimulus):
              self.name = obj.__class__.__name__
              self.module_path = inspect.getmodule(obj).__name__
              par = obj.params()
              for n,v in obj.get_param_values():
                  if n != 'name' and n != 'print_level':
                      self.params[n] = v
                      self.units[n] = par[n].units
          elif isinstance(obj,dict):
              self.name = obj.pop("name")
              self.module_path = obj.pop("module_path")
              par = self.getStimulusClass().params()
              for n,v in obj.items():
                  self.params[n] = v
                  self.units[n] = par[n].units
          elif isinstance(obj,str):
               d = eval(obj)
               self.name = d.pop("name")
               self.module_path = d.pop("module_path")
               par = self.getStimulusClass().params()
               for n,v in d.items():
                  self.params[n] = v
                  self.units[n] = par[n].units
          else:
              raise ValueError("obj is not of recognized type (recognized: str,dict or Stimulus)")
              

class Stimulus(VisualStimulus):
        duration = SNumber(qt.ms,doc="""The duration of stimulus""")
        density = SNumber(1/(qt.degree),doc="""The density of stimulus - units per degree""")
        trial = SInteger(doc="""The duration of stimulus""")

        def __str__(self):
            return str(StimulusID(self))
            
        def __eq__(self, other):
            return self.equalParams(other) and (self.__class__ == other.__class__)

        def __init__(self, **params):
            VisualStimulus.__init__(self,**params)
            self.n_frames = numpy.inf # possibly very dangerous. Don't do 'for i in range(stim.n_frames)'!

def _colapse(dd,param):
    d = {}
    for s in dd:
        s1 = StimulusID(s)
        s1.params[param]=None
        s1 = str(s1)
        if d.has_key(s1):
           d[s1].extend(dd[s])
        else:
           d[s1] = dd[s]
    return d
    
def colapse(value_list,stimuli_list,parameter_list=[]):
    ## it colapses the value_list acording to stimuli with the same value 
    ## of parameters whose indexes are listed in the <parameter_indexes> and 
    ## replaces the collapsed parameters in the 
    ## stimuli_list with *
    d = {}
    for v,s in zip(value_list,stimuli_list):
        d[str(s)]=[v]

    for param in parameter_list:
        d = _colapse(d,param)
    
    return ([d[k] for k in d.keys()] ,d.keys())

<<<<<<< HEAD

def find_stimulus(stimulus_list,**kwargs):
    """
    Find all stimuli in stimulus_list which match of the kwargs pairs parameter_name=value.
    """
    #for s in stimuli
    a  = 2
    

      
class Stimulus(VisualStimulus):
        def __str__(self):
            string = self.__class__.__name__
            for p in self.vparams:
                string = string + ' ' + str(p)
            return string
            
        def __eq__(self, other):
            if other.__class__ == self.__class__:
               if self.vparams == other.vparams:
                   return True
            return False

        def __init__(self, parameters):
            self.vparams = parameters
            self.params = parameters[9:] # store the rest of the params in self.params - easy way to access for the derived classes
            self.duration = parameters[6]
            self.density = parameters[7]
            self.trial = parameters[8]
            VisualStimulus.__init__(self,parameters[0],(parameters[1],parameters[2]), (parameters[3],parameters[4]), parameters[5]) 
            self.n_frames = numpy.inf # possibly very dangerous. Don't do 'for i in range(stim.n_frames)'!


=======
      
>>>>>>> 19b93d46
<|MERGE_RESOLUTION|>--- conflicted
+++ resolved
@@ -135,7 +135,6 @@
     
     return ([d[k] for k in d.keys()] ,d.keys())
 
-<<<<<<< HEAD
 
 def find_stimulus(stimulus_list,**kwargs):
     """
@@ -145,30 +144,4 @@
     a  = 2
     
 
-      
-class Stimulus(VisualStimulus):
-        def __str__(self):
-            string = self.__class__.__name__
-            for p in self.vparams:
-                string = string + ' ' + str(p)
-            return string
-            
-        def __eq__(self, other):
-            if other.__class__ == self.__class__:
-               if self.vparams == other.vparams:
-                   return True
-            return False
-
-        def __init__(self, parameters):
-            self.vparams = parameters
-            self.params = parameters[9:] # store the rest of the params in self.params - easy way to access for the derived classes
-            self.duration = parameters[6]
-            self.density = parameters[7]
-            self.trial = parameters[8]
-            VisualStimulus.__init__(self,parameters[0],(parameters[1],parameters[2]), (parameters[3],parameters[4]), parameters[5]) 
-            self.n_frames = numpy.inf # possibly very dangerous. Don't do 'for i in range(stim.n_frames)'!
-
-
-=======
-      
->>>>>>> 19b93d46
+      