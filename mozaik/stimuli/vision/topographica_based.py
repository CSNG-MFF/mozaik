# -*- coding: utf-8 -*-
"""
The file contains stimuli that use topographica to generate the stimulus

"""
from imagen.image import BoundingBox
from imagen.transferfn import TransferFn
from numpy import pi
from quantities import Hz, rad, degrees, ms, dimensionless
import imagen
import imagen.random
import numpy
import param

from ...tools.misc import load_pickle_crosscompat
from ...tools.mozaik_parametrized import SNumber, SString
from ...tools.units import cpd
from .visual_stimulus import VisualStimulus


class TopographicaBasedVisualStimulus(VisualStimulus):
    """
    As we do not handle transparency in the Topographica stimuli (i.e. all pixels of all stimuli difned here will have 0% transparancy)
    in this abstract class we disable the transparent flag defined by the :class:`mozaik.stimuli.visual_stimulus.VisualStimulus`, to improve efficiency.
    """

    def __init__(self, **params):
        VisualStimulus.__init__(self, **params)
        # We will not handle transparency anywhere here for now so let's make it fast
        self.transparent = False


class SparseNoise(TopographicaBasedVisualStimulus):
    """
    Sparse noise stimulus.

    Produces a matrix filled with 0.5 values and one random entry with 0 or 1.
    The output is then transformed with the following rule:
    output = output * scale  + offset.
    """

    experiment_seed = SNumber(dimensionless, doc="The seed of a given experiment")
    duration = SNumber(ms, doc="Total duration of the frames")
    time_per_image = SNumber(ms, doc="Duration of one image")
    grid_size = SNumber(dimensionless, doc="Grid Size ")
    grid = SNumber(
        dimensionless, doc="Boolean string to decide whether there is grid or not"
    )

    def __init__(self, **params):
        TopographicaBasedVisualStimulus.__init__(self, **params)
        assert (self.time_per_image / self.frame_duration) % 1.0 == 0.0

    def frames(self):

        aux = imagen.random.SparseNoise(
            grid_density=self.grid_size * 1.0 / self.size_x,
            grid=self.grid,
            offset=0,
            scale=2 * self.background_luminance,
            bounds=BoundingBox(radius=self.size_x / 2),
            xdensity=self.density,
            ydensity=self.density,
            random_generator=numpy.random.RandomState(seed=self.experiment_seed)
        )
        while True:
            aux2 = aux()
            for i in range(self.time_per_image / self.frame_duration):
                yield (aux2, [0])


class DenseNoise(TopographicaBasedVisualStimulus):
    """
    Dense Noise


    Produces a matrix with the values 0, 0.5 and 1 allocated at random
    and then scaled and translated by scale and offset with the next
    transformation rule:  result*scale + offset
    """

    experiment_seed = SNumber(dimensionless, doc="The seed of a given experiment")
    duration = SNumber(ms, doc="Total duration of the frames")
    time_per_image = SNumber(ms, doc="Duration of one image")
    grid_size = SNumber(dimensionless, doc="Grid Size ")

    def __init__(self, **params):
        TopographicaBasedVisualStimulus.__init__(self, **params)
        assert (self.time_per_image / self.frame_duration) % 1.0 == 0.0

    def frames(self):
        aux = imagen.random.DenseNoise(
            grid_density=self.grid_size * 1.0 / self.size_x,
            offset=0,
            scale=2 * self.background_luminance,
            bounds=BoundingBox(radius=self.size_x / 2),
            xdensity=self.density,
            ydensity=self.density,
            random_generator=numpy.random.RandomState(seed=self.experiment_seed)
        )

        while True:
            aux2 = aux()
            for i in range(self.time_per_image / self.frame_duration):
                yield (aux2, [0])


class FullfieldDriftingSinusoidalGrating(TopographicaBasedVisualStimulus):
    """
    A full field sinusoidal grating stimulus.

    A movies in which luminance is modulated as a sinusoid along one
    axis and is constant in the perpendicular axis. The phase of
    the sinusoid is increasing with time leading to a drifting pattern.

    Notes
    -----
    `max_luminance` is interpreted as scale and `size_x/2` as the bounding box radius.
    """

    orientation = SNumber(rad, period=pi, bounds=[0, pi], doc="Grating orientation")
    spatial_frequency = SNumber(cpd, doc="Spatial frequency of grating")
    temporal_frequency = SNumber(Hz, doc="Temporal frequency of grating")
    contrast = SNumber(dimensionless, bounds=[0, 100.0], doc="Contrast of the stimulus")

    def frames(self):
        self.current_phase = 0
        i = 0
        while True:
            i += 1
            yield (
                imagen.SineGrating(
                    orientation=self.orientation,
                    frequency=self.spatial_frequency,
                    phase=self.current_phase,
                    bounds=BoundingBox(radius=self.size_x / 2),
                    offset=self.background_luminance * (100.0 - self.contrast) / 100.0,
                    scale=2 * self.background_luminance * self.contrast / 100.0,
                    xdensity=self.density,
                    ydensity=self.density
                )(),
                [self.current_phase]
            )
            self.current_phase += (
                2 * pi * (self.frame_duration / 1000.0) * self.temporal_frequency
            )


class FullfieldDriftingSquareGrating(TopographicaBasedVisualStimulus):
    """
    A full field square grating stimulus.

    A movies composed of interlaced dark and bright bars spanning the width
    the visual space. The bars are moving a direction perpendicular to their
    long axis. The speed is dictated by the *temporal_freuquency* parameter
    the width of the bars by *spatial_frequency* parameter.
    """

    orientation = SNumber(rad, period=pi, bounds=[0, pi], doc="Grating orientation")
    spatial_frequency = SNumber(cpd, doc="Spatial frequency of grating")
    temporal_frequency = SNumber(Hz, doc="Temporal frequency of grating")
    contrast = SNumber(dimensionless, bounds=[0, 100.0], doc="Contrast of the stimulus")

    def frames(self):
        self.current_phase = 0
        i = 0
        while True:
            i += 1
            yield (
                imagen.SquareGrating(
                    orientation=self.orientation,
                    frequency=self.spatial_frequency,
                    phase=self.current_phase,
                    bounds=BoundingBox(radius=self.size_x / 2),
                    offset=self.background_luminance * (100.0 - self.contrast) / 100.0,
                    scale=2 * self.background_luminance * self.contrast / 100.0,
                    xdensity=self.density,
                    ydensity=self.density
                )(),
                [self.current_phase]
            )
            self.current_phase += (
                2 * pi * (self.frame_duration / 1000.0) * self.temporal_frequency
            )


class FullfieldDriftingSinusoidalGratingA(TopographicaBasedVisualStimulus):
    """
    A full field square grating stimulus.

    A movies composed of interlaced dark and bright bars spanning the width
    the visual space. The bars are moving a direction perpendicular to their
    long axis. The speed is dictated by the *temporal_freuquency* parameter
    the width of the bars by *spatial_frequency* parameter.
    """

    orientation = SNumber(rad, period=pi, bounds=[0, pi], doc="Grating orientation")
    spatial_frequency = SNumber(cpd, doc="Spatial frequency of grating")
    temporal_frequency = SNumber(Hz, doc="Temporal frequency of grating")
    contrast = SNumber(dimensionless, bounds=[0, 100.0], doc="Contrast of the stimulus")
    offset_time = SNumber(dimensionless, bounds=[0, None], doc="")
    onset_time = SNumber(dimensionless, bounds=[0, None], doc="")

    def frames(self):
        self.current_phase = 0
        i = 0
        t = 0
        while True:
            i += 1
            st = imagen.SineGrating(
                orientation=self.orientation,
                frequency=self.spatial_frequency,
                phase=self.current_phase,
                bounds=BoundingBox(radius=self.size_x / 2),
                offset=self.background_luminance * (100.0 - self.contrast) / 100.0,
                scale=2 * self.background_luminance * self.contrast / 100.0,
                xdensity=self.density,
                ydensity=self.density
            )()
            if t > self.offset_time:
                st = st * 0 + self.background_luminance
            if t < self.onset_time:
                st = st * 0 + self.background_luminance

            yield (st, [self.current_phase])
            self.current_phase += (
                2 * pi * (self.frame_duration / 1000.0) * self.temporal_frequency
            )
            t = t + self.frame_duration


class FlashingSquares(TopographicaBasedVisualStimulus):
    """
    A pair of displaced flashing squares.

    A pair of squares separated by a constant distance of dimensions dictated by provided *spatial_frequency* parameter
    and flashing at frequency provided by the *temporal_frequency* parameter.
    """

    orientation = SNumber(
        rad, period=pi, bounds=[0, pi], doc="Orientation of the square axis"
    )
    spatial_frequency = SNumber(
        cpd, doc="Spatial frequency created by the squares and the gap between them"
    )
    separation = SNumber(degrees, doc="The separation between the two squares")
    temporal_frequency = SNumber(Hz, doc="Temporal frequency of the flashing")
    contrast = SNumber(dimensionless, bounds=[0, 100.0], doc="Contrast of the stimulus")
    separated = SNumber(
        dimensionless,
        doc="Boolean string to decide whether the separation is specified or not"
    )

    def frames(self):
        # the size length of square edge is given by half the period
        size = 1.0 / (2 * self.spatial_frequency)
        # if a separation size is provided we use it, otherwise we use the same as size
        if self.separated:
            halfseparation = self.separation / 2.0
        else:
            halfseparation = size
        # if the separation is less than the size of a square, the two squares will overlap and the luminance will be too much
        if halfseparation < size / 2.0:
            halfseparation = size / 2.0
        # flashing squares with a temporal frequency of 6Hz are happening every 1000/6=167ms
        time = self.duration / self.frame_duration
        stim_period = time / self.temporal_frequency
        t = 0
        t0 = 0
        # total time of the stimulus
        while t <= time:
            # frequency tick
            if (t - t0) >= stim_period:
                t0 = t
            # Squares presence on screen is half of the period.
            # Since the two patterns will be added together,
            # the offset level is half it should be, to sum into the required level,
            # and the scale level is twice as much, in order to overcome the presence of the other pattern
            if t <= t0 + (stim_period / 2):
                a = imagen.RawRectangle(
                    x=-halfseparation,
                    y=0,
                    orientation=self.orientation,
                    bounds=BoundingBox(radius=self.size_x / 2),
                    offset=0.5
                    * self.background_luminance
                    * (100.0 - self.contrast)
                    / 100.0,
                    scale=2 * self.background_luminance * self.contrast / 100.0,
                    xdensity=self.density,
                    ydensity=self.density,
                    size=size
                )()
                b = imagen.RawRectangle(
                    x=halfseparation,
                    y=0,
                    orientation=self.orientation,
                    bounds=BoundingBox(radius=self.size_x / 2),
                    offset=0.5
                    * self.background_luminance
                    * (100.0 - self.contrast)
                    / 100.0,
                    scale=2 * self.background_luminance * self.contrast / 100.0,
                    xdensity=self.density,
                    ydensity=self.density,
                    size=size
                )()
                yield (numpy.add(a, b), [t])
            else:
                yield (
                    imagen.Constant(
                        scale=self.background_luminance
                        * (100.0 - self.contrast)
                        / 100.0,
                        bounds=BoundingBox(radius=self.size_x / 2),
                        xdensity=self.density,
                        ydensity=self.density
                    )(),
                    [t]
                )
            # time
            t += 1


class Null(TopographicaBasedVisualStimulus):
    """
    Blank stimulus.

    All pixels of the visual field are set to background luminance.
    """

    def frames(self):
        while True:
            yield (
                imagen.Constant(
                    scale=self.background_luminance,
                    bounds=BoundingBox(radius=self.size_x / 2),
                    xdensity=self.density,
                    ydensity=self.density
                )(),
                [self.frame_duration]
            )


class MaximumDynamicRange(TransferFn):
    """
    It linearly maps 0 to the minimum of the image and 1.0 to the maximum in the image.
    """

    norm_value = param.Number(default=1.0)

    def __call__(self, x):
        mi = numpy.min(x)
        ma = numpy.max(x)

        if ma - mi != 0:
            x -= mi
            x *= 1 / (ma - mi)


class NaturalImageWithEyeMovement(TopographicaBasedVisualStimulus):
    """
    A visual stimulus that simulates an eye movement over a static image.

    This is a movie that is generated by translating a
    static image along a pre-specified path (presumably containing path
    that corresponds to eye-movements).

    """

    size = SNumber(
        degrees, doc="The length of the longer axis of the image in visual degrees"
    )
    eye_movement_period = SNumber(
        ms,
        doc=(
            "The time between two consequitve eye movements recorded in the eye_path"
            " file"
        )
    )
    image_location = SString(doc="Location of the image")
    eye_path_location = SString(
        doc="Location of file containing the eye path (two columns of numbers)"
    )

    def frames(self):
        self.time = 0
        self.eye_path = load_pickle_crosscompat(self.eye_path_location)
        self.pattern_sampler = imagen.image.PatternSampler(
            size_normalization="fit_longest",
            whole_pattern_output_fns=[MaximumDynamicRange()]
        )

        image = imagen.image.FileImage(
            filename=self.image_location,
            x=0,
            y=0,
            orientation=0,
            xdensity=self.density,
            ydensity=self.density,
            size=self.size,
            bounds=BoundingBox(
                points=(
                    (-self.size_x / 2, -self.size_y / 2),
                    (self.size_x / 2, self.size_y / 2)
                )
            ),
            scale=2 * self.background_luminance,
            pattern_sampler=self.pattern_sampler
        )

        while True:
            location = self.eye_path[
                int(
                    numpy.floor(
                        self.frame_duration * self.time / self.eye_movement_period
                    )
                )
            ]
            image.x = location[0]
            image.y = location[1]
            yield (image(), [self.time])
            self.time += 1


class DriftingGratingWithEyeMovement(TopographicaBasedVisualStimulus):
    """
    A visual stimulus that simulates an eye movement over a drifting  gratings.

    This is a movie that is generated by translating a
    full-field drifting sinusoidal gratings along a pre-specified path
    (presumably containing path that corresponds to eye-movements).
    """

    orientation = SNumber(rad, period=pi, bounds=[0, pi], doc="Grating orientation")
    spatial_frequency = SNumber(cpd, doc="Spatial frequency of grating")
    temporal_frequency = SNumber(Hz, doc="Temporal frequency of grating")
    contrast = SNumber(dimensionless, bounds=[0, 100.0], doc="Contrast of the stimulus")
    eye_movement_period = SNumber(
        ms,
        doc=(
            "The time between two consequitve eye movements recorded in the eye_path"
            " file"
        )
    )
    eye_path_location = SString(
        doc="Location of file containing the eye path (two columns of numbers)"
    )

    def frames(self):
        self.eye_path = load_pickle_crosscompat(self.eye_path_location)
        self.time = 0
        self.current_phase = 0
        while True:
            location = self.eye_path[
                int(
                    numpy.floor(
                        self.frame_duration * self.time / self.eye_movement_period
                    )
                )
            ]

            image = imagen.SineGrating(
                orientation=self.orientation,
                x=location[0],
                y=location[1],
                frequency=self.spatial_frequency,
                phase=self.current_phase,
                bounds=BoundingBox(
                    points=(
                        (-self.size_x / 2, -self.size_y / 2),
                        (self.size_x / 2, self.size_y / 2)
                    )
                ),
                offset=self.background_luminance * (100.0 - self.contrast) / 100.0,
                scale=2 * self.background_luminance * self.contrast / 100.0,
                xdensity=self.density,
                ydensity=self.density
            )()
            self.current_phase += (
                2 * pi * (self.frame_duration / 1000.0) * self.temporal_frequency
            )
            yield (image, [self.time])
            self.time = self.time + 1


class DriftingSinusoidalGratingDisk(TopographicaBasedVisualStimulus):
    """
    A drifting sinusoidal grating confined to a aperture of specified radius.

    A movies in which luminance is modulated as a sinusoid along one
    axis and is constant in the perpendicular axis. The phase of
    the sinusoid is advancing with time leading to a drifting pattern.
    The whole stimulus is confined to an aperture of

    Notes
    -----
    size_x/2 is interpreted as the bounding box radius.
    """

    contrast = SNumber(dimensionless, bounds=[0, 100.0], doc="Contrast of the stimulus")
    orientation = SNumber(rad, period=pi, bounds=[0, pi], doc="Grating orientation")
    spatial_frequency = SNumber(cpd, doc="Spatial frequency of the grating")
    temporal_frequency = SNumber(Hz, doc="Temporal frequency of the grating")
    radius = SNumber(
        degrees, doc="The radius of the grating disk - in degrees of visual field"
    )

    def frames(self):
        self.current_phase = 0
        while True:
            a = imagen.SineGrating(
                orientation=self.orientation,
                frequency=self.spatial_frequency,
                phase=self.current_phase,
                bounds=BoundingBox(radius=self.size_x / 2),
                offset=self.background_luminance * (100.0 - self.contrast) / 100.0,
                scale=2 * self.background_luminance * self.contrast / 100.0,
                xdensity=self.density,
                ydensity=self.density
            )()

            b = imagen.Constant(
                scale=self.background_luminance,
                bounds=BoundingBox(radius=self.size_x / 2),
                xdensity=self.density,
                ydensity=self.density
            )()
            c = imagen.Disk(
                smoothing=0.0,
                size=self.radius * 2,
                scale=1.0,
                bounds=BoundingBox(radius=self.size_x / 2),
                xdensity=self.density,
                ydensity=self.density
            )()
            d1 = numpy.multiply(a, c)
            d2 = numpy.multiply(b, -(c - 1.0))
            d = numpy.add.reduce([d1, d2])
            yield (d, [self.current_phase])
            self.current_phase += (
                2 * pi * (self.frame_duration / 1000.0) * self.temporal_frequency
            )


class FlatDisk(TopographicaBasedVisualStimulus):
    """
    A flat luminance aperture of specified radius.

    This stimulus corresponds to a disk of constant luminance of
    pre-specified *radius* flashed for the *duration* of milliseconds
    on a constant background of *background_luminance* luminance.
    The luminance of the disk is specified by the *contrast* parameter,
    and is thus *background_luminance* + *background_luminance* \* (*self.contrast*/100.0).

    Notes
    -----
    size_x/2 is interpreted as the bounding box.
    """

    contrast = SNumber(dimensionless, bounds=[0, 100.0], doc="Contrast of the stimulus")
    radius = SNumber(degrees, doc="The radius of the disk - in degrees of visual field")

    def frames(self):
        self.current_phase = 0
        while True:
            d = imagen.Disk(
                smoothing=0.0,
                size=self.radius * 2,
                offset=self.background_luminance,
                scale=self.background_luminance * (self.contrast / 100.0),
                bounds=BoundingBox(radius=self.size_x / 2),
                xdensity=self.density,
                ydensity=self.density
            )()

            yield (d, [self.current_phase])


class FlashedBar(TopographicaBasedVisualStimulus):
    """
    A flashed bar.

    This stimulus corresponds to flashing a bar of specific *orientation*,
    *width* and *length* at pre-specified position for *flash_duration* of milliseconds.
    For the remaining time, until the *duration* of the stimulus, constant *background_luminance*
    is displayed.
    """

    relative_luminance = SNumber(
        dimensionless,
        bounds=[0, 1.0],
        doc=(
            "The scale of the stimulus. 0 is dark, 1.0 is double the background"
            " luminance"
        )
    )
    orientation = SNumber(rad, period=pi, bounds=[0, pi], doc="Grating orientation")
    width = SNumber(cpd, doc="Spatial frequency of the grating")
    length = SNumber(Hz, doc="Temporal frequency of the grating")
    flash_duration = SNumber(ms, doc="The duration of the bar presentation.")
    x = SNumber(degrees, doc="The x location of the center of the bar.")
    y = SNumber(degrees, doc="The y location of the center of the bar.")

    def frames(self):
        num_frames = 0
        while True:

            d = imagen.RawRectangle(
                offset=self.background_luminance,
                scale=self.background_luminance * (self.relative_luminance - 0.5),
                bounds=BoundingBox(radius=self.size_x / 2),
                xdensity=self.density,
                ydensity=self.density,
                x=self.x,
                y=self.y,
                orientation=self.orientation,
                size=self.width,
                aspect_ratio=self.length / self.width
            )()

            b = imagen.Constant(
                scale=self.background_luminance,
                bounds=BoundingBox(radius=self.size_x / 2),
                xdensity=self.density,
                ydensity=self.density
            )()

            num_frames += 1
            if (num_frames - 1) * self.frame_duration < self.flash_duration:
                yield (d, [1])
            else:
                yield (b, [0])


class DriftingSinusoidalGratingCenterSurroundStimulus(TopographicaBasedVisualStimulus):
    """
    Orientation-contrast surround stimulus.

    This is a standard stimulus to probe orientation specific surround modulation:
    a drifting sinusoidal grating in the center surrounded by a drifting grating
    in the surround. Orientations of both center (*center_orientation* parameter)
    and surround gratings (*surround_orientation* parameter) can be varied independently,
    but they have common *spatial_frequency* and *temporal_frequency*. Gap of *gap* degrees
    of visual field can be placed between the center and surround stimulus.


    Notes
    -----
    max_luminance is interpreted as scale and size_x/2 as the bounding box radius.
    """

    center_orientation = SNumber(
        rad, period=pi, bounds=[0, pi], doc="Center grating orientation"
    )
    surround_orientation = SNumber(
        rad, period=pi, bounds=[0, pi], doc="Surround grating orientation"
    )
    spatial_frequency = SNumber(
        cpd, doc="Spatial frequency of the grating (same for center and surround)"
    )
    temporal_frequency = SNumber(
        Hz, doc="Temporal frequency of the grating (same for center and surround)"
    )
    gap = SNumber(
        degrees,
        doc="The gap between center and surround grating - in degrees of visual field"
    )
    center_radius = SNumber(
        degrees,
        doc=(
            "The (outside) radius of the center grating disk - in degrees of visual"
            " field"
        )
    )
    surround_radius = SNumber(
        degrees,
        doc=(
            "The (outside) radius of the surround grating disk - in degrees of visual"
            " field"
        )
    )
    contrast = SNumber(dimensionless, bounds=[0, 100.0], doc="Contrast of the stimulus")

    def frames(self):
        self.current_phase = 0
        while True:
            center = imagen.SineGrating(
                mask_shape=imagen.Disk(smoothing=0.0, size=self.center_radius * 2.0),
                orientation=self.center_orientation,
                frequency=self.spatial_frequency,
                phase=self.current_phase,
                bounds=BoundingBox(radius=self.size_x / 2.0),
                offset=0,
                scale=2 * self.background_luminance * self.contrast / 100.0,
                xdensity=self.density,
                ydensity=self.density
            )()
            r = (self.center_radius + self.surround_radius + self.gap) / 2.0
            t = (self.surround_radius - self.center_radius - self.gap) / 2.0
            surround = imagen.SineGrating(
                mask_shape=imagen.Ring(thickness=t * 2.0, smoothing=0.0, size=r * 2.0),
                orientation=self.surround_orientation,
                frequency=self.spatial_frequency,
                phase=self.current_phase,
                bounds=BoundingBox(radius=self.size_x / 2.0),
                offset=0,
                scale=2 * self.background_luminance * self.contrast / 100.0,
                xdensity=self.density,
                ydensity=self.density
            )()

            offset = imagen.Constant(
                mask_shape=imagen.Disk(smoothing=0.0, size=self.surround_radius * 2.0),
                bounds=BoundingBox(radius=self.size_x / 2.0),
                scale=self.background_luminance * (100.0 - self.contrast) / 100.0,
                xdensity=self.density,
                ydensity=self.density
            )()

            background = (
                imagen.Disk(
                    smoothing=0.0,
                    size=self.surround_radius * 2.0,
                    bounds=BoundingBox(radius=self.size_x / 2.0),
                    xdensity=self.density,
                    ydensity=self.density
                )()
                - 1
            ) * -self.background_luminance

            yield (
                numpy.add.reduce([numpy.maximum(center, surround), offset, background]),
                [self.current_phase]
            )
            self.current_phase += (
                2 * pi * (self.frame_duration / 1000.0) * self.temporal_frequency
            )


class DriftingSinusoidalGratingRing(TopographicaBasedVisualStimulus):
    """
    A standard stimulus to probe orientation specific surround modulation:
    A drifting grating in center surrounded by a drifting grating in the surround.
    Orientations of both center and surround gratings can be varied independently.

    Notes
    -----
    max_luminance is interpreted as scale and size_x/2 as the bounding box radius.
    """

    orientation = SNumber(
        rad, period=pi, bounds=[0, pi], doc="Center grating orientation"
    )
    spatial_frequency = SNumber(cpd, doc="Spatial frequency of the grating ")
    temporal_frequency = SNumber(Hz, doc="Temporal frequency of the grating ")
    outer_appareture_radius = SNumber(
        degrees,
        doc="The outside radius of the grating ring - in degrees of visual field"
    )
    inner_appareture_radius = SNumber(
        degrees,
        doc="The inside radius of the  grating ring - in degrees of visual field"
    )
    contrast = SNumber(dimensionless, bounds=[0, 100.0], doc="Contrast of the stimulus")

    def frames(self):
        self.current_phase = 0
        while True:
            r = (self.inner_appareture_radius + self.outer_appareture_radius) / 2.0
            t = (self.outer_appareture_radius - self.inner_appareture_radius) / 2.0
            ring = imagen.SineGrating(
                mask_shape=imagen.Ring(thickness=t * 2.0, smoothing=0.0, size=r * 2.0),
                orientation=self.orientation,
                frequency=self.spatial_frequency,
                phase=self.current_phase,
                bounds=BoundingBox(radius=self.size_x / 2.0),
                offset=0,
                scale=2 * self.background_luminance * self.contrast / 100.0,
                xdensity=self.density,
                ydensity=self.density
            )()

            bg = imagen.Constant(
                bounds=BoundingBox(radius=self.size_x / 2.0),
                scale=self.background_luminance,
                xdensity=self.density,
                ydensity=self.density
            )()

            correction = imagen.Ring(
                smoothing=0.0,
                thickness=t * 2.0,
                size=r * 2.0,
                scale=-self.background_luminance,
                bounds=BoundingBox(radius=self.size_x / 2.0),
                xdensity=self.density,
                ydensity=self.density
            )()

            yield (numpy.add.reduce([ring, bg, correction]), [self.current_phase])
            self.current_phase += (
                2 * pi * (self.frame_duration / 1000.0) * self.temporal_frequency
            )


class FlashedInterruptedBar(TopographicaBasedVisualStimulus):
    """
    A flashed bar.

    This stimulus corresponds to flashing a bar of specific *orientation*,
    *width* and *length* at pre-specified position for *flash_duration* of milliseconds.
    For the remaining time, until the *duration* of the stimulus, constant *background_luminance*
    is displayed.
    """

    relative_luminance = SNumber(
        dimensionless,
        bounds=[0, 1.0],
        doc=(
            "The scale of the stimulus. 0 is dark, 1.0 is double the background"
            " luminance."
        )
    )
    orientation = SNumber(rad, period=pi, bounds=[0, pi], doc="Grating orientation.")
    disalignment = SNumber(
        rad,
        period=pi,
        bounds=[-pi / 2, pi / 2],
        doc=(
            "The orientation by which the flanking bars are rotated away from the"
            " principal orientation axis."
        )
    )
    width = SNumber(cpd, doc="Width of the bar")
    length = SNumber(Hz, doc="Length of the bar`")
    flash_duration = SNumber(ms, doc="The duration of the bar presentation.")
    x = SNumber(
        degrees,
        doc="The x location of the center of the bar (where the gap will appear)."
    )
    y = SNumber(
        degrees,
        doc="The y location of the center of the bar (where the gap will appear)."
    )
    gap_length = SNumber(Hz, doc="Length of the gap in the center of the bar")

    def frames(self):
        num_frames = 0
        while True:

            z = self.gap_length / 4.0 + self.length / 4.0

            d1 = imagen.RawRectangle(
                offset=self.background_luminance,
                scale=2 * self.background_luminance * (self.relative_luminance - 0.5),
                bounds=BoundingBox(radius=self.size_x / 2),
                xdensity=self.density,
                ydensity=self.density,
                x=self.x + numpy.cos(self.orientation) * (z),
                y=self.y + numpy.sin(self.orientation) * (z),
                orientation=self.orientation + self.disalignment,
                size=self.width,
                aspect_ratio=(self.length - self.gap_length) / 2 / self.width
            )()

            d2 = imagen.RawRectangle(
                offset=self.background_luminance,
                scale=2 * self.background_luminance * (self.relative_luminance - 0.5),
                bounds=BoundingBox(radius=self.size_x / 2),
                xdensity=self.density,
                ydensity=self.density,
                x=self.x + numpy.cos(self.orientation) * (-z),
                y=self.y + numpy.sin(self.orientation) * (-z),
                orientation=self.orientation + self.disalignment,
                size=self.width,
                aspect_ratio=(self.length - self.gap_length) / 2 / self.width
            )()

            b = imagen.Constant(
                scale=self.background_luminance,
                bounds=BoundingBox(radius=self.size_x / 2),
                xdensity=self.density,
                ydensity=self.density
            )()

            num_frames += 1
            if (num_frames - 1) * self.frame_duration < self.flash_duration:
                if self.relative_luminance > 0.5:
                    yield (numpy.maximum(d1, d2), [1])
                else:
                    yield (numpy.minimum(d1, d2), [1])
            else:
                yield (b, [0])


class FlashedInterruptedCorner(TopographicaBasedVisualStimulus):
    """
    A flashed bar.

    This stimulus corresponds to flashing a bar of specific *orientation*,
    *width* and *length* at pre-specified position for *flash_duration* of milliseconds.
    For the remaining time, until the *duration* of the stimulus, constant *background_luminance*
    is displayed.
    """

    relative_luminance = SNumber(
        dimensionless,
        bounds=[0, 1.0],
        doc=(
            "The scale of the stimulus. 0 is dark, 1.0 is double the background"
            " luminance"
        )
    )
    orientation = SNumber(
        rad, period=pi, bounds=[0, pi], doc="Orientation of the corner"
    )
    width = SNumber(degrees, doc="width of lines forming the corner")
    length = SNumber(Hz, doc="length of the corner if it were colinear")
    flash_duration = SNumber(ms, doc="The duration of the corner presentation.")
    x = SNumber(
        degrees,
        doc="The x location of the center of the bar (where the gap will appear)."
    )
    y = SNumber(
        degrees,
        doc="The y location of the center of the bar (where the gap will appear)."
    )
    left_angle = SNumber(
        rad, period=pi, bounds=[0, pi], doc="orientation of the left arm"
    )
    right_angle = SNumber(
        rad, period=pi, bounds=[0, pi], doc="orientation of the right arm"
    )
    gap_length = SNumber(Hz, doc="Length of the gap in the center of the bar")

    def frames(self):
        num_frames = 0

        while True:
            length = self.length / 2 - self.gap_length / 2.0
            shift = length / 2.0 + self.gap_length / 2.0

            r1 = imagen.Rectangle(
                x=shift * numpy.cos(self.right_angle),
                y=shift * numpy.sin(self.right_angle),
                offset=self.background_luminance,
                scale=2 * self.background_luminance * (self.relative_luminance - 0.5),
                orientation=numpy.pi / 2 + self.right_angle,
                smoothing=0,
                aspect_ratio=self.width / length,
                size=length,
                bounds=BoundingBox(radius=self.size_x / 2)
            )

            r2 = imagen.Rectangle(
                x=shift * numpy.cos(self.left_angle),
                y=shift * numpy.sin(self.left_angle),
                offset=self.background_luminance,
                scale=2 * self.background_luminance * (self.relative_luminance - 0.5),
                orientation=numpy.pi / 2 + self.left_angle,
                smoothing=0,
                aspect_ratio=self.width / length,
                size=length,
                bounds=BoundingBox(radius=self.size_x / 2)
            )

            r = imagen.Composite(
                generators=[r1, r2],
                x=self.x,
                y=self.y,
                bounds=BoundingBox(radius=self.size_x / 2),
                orientation=self.orientation,
                xdensity=self.density,
                ydensity=self.density
            )

            b = imagen.Constant(
                scale=self.background_luminance,
                bounds=BoundingBox(radius=self.size_x / 2),
                xdensity=self.density,
                ydensity=self.density
            )()

            num_frames += 1
            if (num_frames - 1) * self.frame_duration < self.flash_duration:
                yield (r(), [1])
            else:
                yield (b, [0])


class VonDerHeydtIllusoryBar(TopographicaBasedVisualStimulus):
    """
    An illusory bar from Von Der Heydt et al. 1989.

    Von Der Heydt, R., & Peterhans, E. (1989). Mechanisms of contour perception in monkey visual cortex. I. Lines of pattern discontinuity. Journal of Neuroscience, 9(5), 1731–1748. Retrieved from https://www.jneurosci.org/content/jneuro/9/5/1731.full.pdf
    """

    orientation = SNumber(rad, period=pi, bounds=[0, pi], doc="Grating orientation")
    background_bar_width = SNumber(degrees, doc="Width of the background bar")
    occlusion_bar_width = SNumber(degrees, doc="Width of the occlusion bar")
    bar_width = SNumber(degrees, doc="Width of the bar")
    length = SNumber(Hz, doc="Length of the background bar")
    flash_duration = SNumber(ms, doc="The duration of the bar presentation.")
    x = SNumber(
        degrees,
        doc="The x location of the center of the bar (where the gap will appear)."
    )
    y = SNumber(
        degrees,
        doc="The y location of the center of the bar (where the gap will appear)."
    )

    def frames(self):
        num_frames = 0
        while True:

            d1 = imagen.RawRectangle(
                offset=0,
                scale=2 * self.background_luminance,
                bounds=BoundingBox(radius=self.size_x / 2),
                xdensity=self.density,
                ydensity=self.density,
                x=self.x
                - (self.occlusion_bar_width / 2)
                - (self.length - self.occlusion_bar_width) / 4,
                y=self.y,
                orientation=self.orientation,
                size=self.background_bar_width,
                aspect_ratio=(self.length - self.occlusion_bar_width)
                / 2
                / self.background_bar_width
            )()

            d2 = imagen.RawRectangle(
                offset=0,
                scale=2 * self.background_luminance,
                bounds=BoundingBox(radius=self.size_x / 2),
                xdensity=self.density,
                ydensity=self.density,
                x=self.x
                + (self.occlusion_bar_width / 2)
                + (self.length - self.occlusion_bar_width) / 4,
                y=self.y,
                orientation=self.orientation,
                size=self.background_bar_width,
                aspect_ratio=(self.length - self.occlusion_bar_width)
                / 2
                / self.background_bar_width
            )()

            b = imagen.Constant(
                scale=0,
                bounds=BoundingBox(radius=self.size_x / 2),
                xdensity=self.density,
                ydensity=self.density
            )()

            num_frames += 1
            if (num_frames - 1) * self.frame_duration < self.flash_duration:
                yield (numpy.add(d1, d2), [1])
            else:
<<<<<<< HEAD
                yield (b, [0])
=======
                yield (b,[0])


class SimpleGaborPatch(TopographicaBasedVisualStimulus):
    """A flash of a Gabor patch

    This stimulus corresponds to flashing a Gabor patch of a specific
    *orientation*, *size*, *phase*, *spatial_frequency* at a defined position
    *x* and *y* for *flash_duration* milliseconds. For the remaining time, 
    until the *duration* of the stimulus, constant *background_luminance* 
    is displayed.
    """

    orientation = SNumber(rad, period=pi, bounds=[0,pi], doc="Gabor patch orientation")
    phase = SNumber(rad, period=2*pi, bounds=[0,2*pi], doc="Gabor patch phase")
    spatial_frequency = SNumber(cpd, doc="Spatial frequency of the grating")
    size = SNumber(degrees, doc="Size of the Gabor patch")
    flash_duration = SNumber(ms, doc="The duration of the bar presentation.")
    relative_luminance = SNumber(dimensionless,bounds=[0,1.0],doc="The scale of the stimulus. 0 is dark, 1.0 is double the background luminance")
    x = SNumber(degrees, doc="The x location of the center of the Gabor patch.")
    y = SNumber(degrees, doc="The y location of the center of the Gabor patch.")
    grid = SNumber(dimensionless, doc = "Boolean string to decide whether there is grid or not")


    def frames(self):
        num_frames = 0
        if self.grid:
            grid_pattern = hex_grid()
        while True:
            gabor = imagen.Gabor(
                        aspect_ratio = 1, # Ratio of pattern width to height.
                                          # Set since the patch has to be round
                        mask_shape=imagen.Disk(smoothing=0, size=3*self.size),
                            # Gabor patch should fit inside tide/circle
                            # the size is rescalled according to the size
                            # of Gabor patch
                        frequency = self.spatial_frequency,
                        phase = self.phase, # Initial phase of the sinusoid
                        bounds = BoundingBox(radius=self.size_x/2.), 
                            # BoundingBox of the
                            # area in which the pattern is generated,
                            # radius=1: box with side length 2!
                        size = self.size/3, # size = 2*standard_deviation
                            # => on the radius r=size, the intensity is ~0.14
                        orientation=self.orientation, # In radians
                        x = self.x,  # x-coordinate of Gabor patch center
                        y = self.y,  # y-coordinate of Gabor patch center
                        xdensity=self.density, # Number of points in one unit of length in x direction
                        ydensity=self.density, # Number of points in one unit of length in y direction
                        scale=2*self.background_luminance*self.relative_luminance, 
                                # Difference between maximal and minimal value 
                                # => min value = -scale/2, max value = scale/2
                                )()
            gabor = gabor+self.background_luminance # rescalling
            blank = imagen.Constant(scale=self.background_luminance,
                                    bounds=BoundingBox(radius=self.size_x/2),
                                    xdensity=self.density,
                                    ydensity=self.density)()
            if self.grid:
                gabor = gabor*grid_pattern
                blank = blank*grid_pattern
            num_frames += 1
            if (num_frames-1) * self.frame_duration < self.flash_duration: 
                yield (gabor, [1])
            else:
                yield (blank, [0])

    def hex_grid(self):
        """Creates an 2D array representing hexagonal grid based on given parameters

        Algorithm:
            First, it creates a tide containing two lines looking like: ___/
                the height of the tide is size/2
                the width of the tide is sqrt(3)/2*size
                NOTE: one of the parameters is not an integer -> therefore rounding
                    is present and for big grids it can be off by several pixels
                    the oddness can be derived from the ratio of width and height
                    the more close to sqrt(3) the better

            Second, it replicates the the tide to create hexagonal tiding of the 
            following form              ___ 
                                    ___/   \
                                       \___/
            Third, it replicates the hexagonal tide and rotates it

            Fourth, it computes shifts based on parameters size, size_x, size_y
                    and cuts out the relevant part of the array

        Returns:
            array with values 1 or 0, 0 representing the hexagonal grid
        """
        # imagen is used to create the slant line /
        ln = imagen.Line(bounds = BoundingBox(radius=self.size/4.), 
                    orientation = pi/3, smoothing=0,
                    xdensity = self.density, ydensity = self.density,  
                    thickness=1./self.density)()
        # cutting the relevant part of the created line
        idx = ln.argmax(axis=0).argmax()
        line = ln[:,idx:-idx]
        # Creating the horizontal line _
        hline = numpy.zeros((line.shape[0], line.shape[1]*2))
        hline[-1,:] = 1
        # Creating hexagonal tide
        tide = numpy.hstack((hline,line))  # joins horizontal line and slant line
        tide = numpy.hstack((tide, tide[::-1,:]))  # mirrors the tide in horizontal direction
        tide = numpy.vstack((tide, tide[::-1,:]))  # mirrors the tide in vertical direction
        d, k = tide.shape
        k = k/3
        # Creating hex
        x_reps = int(self.size_x/self.size) + 2
        y_reps = int(self.size_y/self.size) + 2
        # pixel sizes
        x_size = int(self.size_x*self.density)
        y_size = int(self.size_y*self.density)
        grid = numpy.hstack((numpy.vstack((tide,)*y_reps),)*x_reps)
        # starting indices in each dimension
        i = int((0.5+int(self.size_y/self.size)*1.5)*k)-int(self.density*self.size_y/2)
        j = d - int(self.size_x%self.size*self.density/2.)
        grid = grid[j:j+x_size,i:i+y_size]
        center = grid.shape[0]/2
        return 1-grid.T


class TwoStrokeGaborPatch(TopographicaBasedVisualStimulus):
    """A flash of two consecutive Gabor patches next to each other

    This stimulus corresponds to flashing a Gabor patch of a specific
    *orientation*, *size*, *phase*, *spatial_frequency* starting at a defined
    position *x* and *y* for *stroke_time* milliseconds. After that time
    Gabor patch is moved in the *x_direction* and *y_direction* to new place,
    where is presented until the *flash_duration* milliseconds from start of
    the experiment passes. For the remaining time,  until the *duration* of the
    stimulus, constant *background_luminance* is displayed.
    """

    orientation = SNumber(rad, period=pi, bounds=[0,pi], doc="Gabor patch orientation")
    phase = SNumber(rad, period=2*pi, bounds=[0,2*pi], doc="Gabor patch phase")
    spatial_frequency = SNumber(cpd, doc="Spatial frequency of the grating")
    size = SNumber(degrees, doc="Size of the Gabor patch")
    flash_duration = SNumber(ms, doc="The duration of the bar presentation.")
    first_relative_luminance = SNumber(dimensionless,bounds=[0,1.0], doc="The scale of the stimulus. 0 is dark, 1.0 is double the background luminance")
    second_relative_luminance = SNumber(dimensionless,bounds=[0,1.0],doc="The scale of the stimulus. 0 is dark, 1.0 is double the background luminance")
    x = SNumber(degrees, doc="The x location of the center of the Gabor patch.")
    y = SNumber(degrees, doc="The y location of the center of the Gabor patch.")
    stroke_time = SNumber(ms, doc="Duration of the first stroke.")
    x_direction = SNumber(degrees, doc="The x direction for the second stroke.")
    y_direction = SNumber(degrees, doc="The y direction for the second stroke.")
    grid = SNumber(dimensionless, doc = "Boolean string to decide whether there is grid or not")


    def frames(self):
        num_frames = 0
        # relative luminance of a current stroke
        current_luminance = self.first_relative_luminance
        if self.grid:
            grid_pattern = self.hex_grid()
        while True:
            gabor = imagen.Gabor(
                        aspect_ratio = 1, # Ratio of pattern width to height.
                                          # Set since the patch has to be round
                        mask_shape=imagen.Disk(smoothing=0, size=3*self.size),
                            # Gabor patch should fit inside tide/circle
                            # the size is rescalled according to the size
                            # of Gabor patch
                        frequency = self.spatial_frequency,
                        phase = self.phase, # Initial phase of the sinusoid
                        bounds = BoundingBox(radius=self.size_x/2), 
                            # BoundingBox of the area in which the pattern is
                            # generated, radius=1: box with side length 2!
                        size = self.size/3, # size = 2*standard_deviation
                            # => on the radius r=size, the intensity is ~0.14
                        orientation=self.orientation, # In radians
                        x = self.x,  # x-coordinate of Gabor patch center
                        y = self.y,  # y-coordinate of Gabor patch center
                        xdensity=self.density, # Number of points in one unit 
                                               # of length in x direction
                        ydensity=self.density, # Number of points in one unit 
                                               # of length in y direction
                        scale=2*self.background_luminance*current_luminance,
                                # Difference between maximal and minimal value 
                                # => min value = -scale/2, max value = scale/2
                                )()                
            gabor = gabor+self.background_luminance # rescalling
            blank = imagen.Constant(scale=self.background_luminance,
                                    bounds=BoundingBox(radius=self.size_x/2),
                                    xdensity=self.density,
                                    ydensity=self.density)()
            if self.grid:
                gabor = gabor*grid_pattern
                blank = blank*grid_pattern
            num_frames += 1
            if (num_frames-1) * self.frame_duration < self.stroke_time: 
                # First stroke
                yield (gabor, [1])
                if num_frames * self.frame_duration >= self.stroke_time:
                    # If next move is the second stroke -> change position 
                    # and luminance
                    self.x = self.x + self.x_direction 
                    self.y = self.y + self.y_direction 
                    current_luminance = self.second_relative_luminance
            elif (num_frames-1) * self.frame_duration < self.flash_duration: 
                # Second stroke
                yield (gabor, [1])
            else:
                yield (blank, [0])
    
    def hex_grid(self):
        """Creates an 2D array representing hexagonal grid based on the parameters

        Algorithm:
            First, it creates a tide containing two lines looking like: ___/
                the height of the tide is size/2
                the width of the tide is sqrt(3)/2*size
                NOTE: one of the parameters is not an integer -> therefore rounding
                    is present and for big grids it can be off by several pixels
                    the oddness can be derived from the ratio of width and height
                    the more close to sqrt(3) the better

            Second, it replicates the the tide to create hexagonal tiding of the 
            following form              ___ 
                                    ___/   \
                                       \___/
            Third, it replicates the hexagonal tide and rotates it

            Fourth, it computes shifts based on parameters size, size_x, size_y
                    and cuts out the relevant part of the array

        Returns:
            array with values 1 or 0, 0 representing the hexagonal grid
        """
        # imagen is used to create the slant line /
        ln = imagen.Line(bounds = BoundingBox(radius=self.size/4.), 
                    orientation = pi/3, smoothing=0,
                    xdensity = self.density, ydensity = self.density,  
                    thickness=1./self.density)()
        # cutting the relevant part of the created line
        idx = ln.argmax(axis=0).argmax()
        line = ln[:,idx:-idx]
        # Creating the horizontal line _
        hline = numpy.zeros((line.shape[0], line.shape[1]*2))
        hline[-1,:] = 1
        # Creating hexagonal tide
        tide = numpy.hstack((hline,line))  # joins horizontal line and slant line
        tide = numpy.hstack((tide, tide[::-1,:]))  # mirrors the tide in horizontal direction
        tide = numpy.vstack((tide, tide[::-1,:]))  # mirrors the tide in vertical direction
        d, k = tide.shape
        k = k/3
        # Creating hex
        x_reps = int(self.size_x/self.size) + 2
        y_reps = int(self.size_y/self.size) + 2
        # pixel sizes
        x_size = int(self.size_x*self.density)
        y_size = int(self.size_y*self.density)
        grid = numpy.hstack((numpy.vstack((tide,)*y_reps),)*x_reps)
        # starting indices in each dimension
        i = int((0.5+int(self.size_y/self.size)*1.5)*k)-int(self.density*self.size_y/2)
        j = d - int(self.size_x%self.size*self.density/2.)
        grid = grid[j:j+x_size,i:i+y_size]
        center = grid.shape[0]/2
        return 1-grid.T
>>>>>>> b65e4207
<|MERGE_RESOLUTION|>--- conflicted
+++ resolved
@@ -1060,10 +1060,7 @@
             if (num_frames - 1) * self.frame_duration < self.flash_duration:
                 yield (numpy.add(d1, d2), [1])
             else:
-<<<<<<< HEAD
                 yield (b, [0])
-=======
-                yield (b,[0])
 
 
 class SimpleGaborPatch(TopographicaBasedVisualStimulus):
@@ -1071,8 +1068,8 @@
 
     This stimulus corresponds to flashing a Gabor patch of a specific
     *orientation*, *size*, *phase*, *spatial_frequency* at a defined position
-    *x* and *y* for *flash_duration* milliseconds. For the remaining time, 
-    until the *duration* of the stimulus, constant *background_luminance* 
+    *x* and *y* for *flash_duration* milliseconds. For the remaining time,
+    until the *duration* of the stimulus, constant *background_luminance*
     is displayed.
     """
 
@@ -1101,7 +1098,7 @@
                             # of Gabor patch
                         frequency = self.spatial_frequency,
                         phase = self.phase, # Initial phase of the sinusoid
-                        bounds = BoundingBox(radius=self.size_x/2.), 
+                        bounds = BoundingBox(radius=self.size_x/2.),
                             # BoundingBox of the
                             # area in which the pattern is generated,
                             # radius=1: box with side length 2!
@@ -1112,8 +1109,8 @@
                         y = self.y,  # y-coordinate of Gabor patch center
                         xdensity=self.density, # Number of points in one unit of length in x direction
                         ydensity=self.density, # Number of points in one unit of length in y direction
-                        scale=2*self.background_luminance*self.relative_luminance, 
-                                # Difference between maximal and minimal value 
+                        scale=2*self.background_luminance*self.relative_luminance,
+                                # Difference between maximal and minimal value
                                 # => min value = -scale/2, max value = scale/2
                                 )()
             gabor = gabor+self.background_luminance # rescalling
@@ -1125,7 +1122,7 @@
                 gabor = gabor*grid_pattern
                 blank = blank*grid_pattern
             num_frames += 1
-            if (num_frames-1) * self.frame_duration < self.flash_duration: 
+            if (num_frames-1) * self.frame_duration < self.flash_duration:
                 yield (gabor, [1])
             else:
                 yield (blank, [0])
@@ -1142,8 +1139,8 @@
                     the oddness can be derived from the ratio of width and height
                     the more close to sqrt(3) the better
 
-            Second, it replicates the the tide to create hexagonal tiding of the 
-            following form              ___ 
+            Second, it replicates the the tide to create hexagonal tiding of the
+            following form              ___
                                     ___/   \
                                        \___/
             Third, it replicates the hexagonal tide and rotates it
@@ -1155,9 +1152,9 @@
             array with values 1 or 0, 0 representing the hexagonal grid
         """
         # imagen is used to create the slant line /
-        ln = imagen.Line(bounds = BoundingBox(radius=self.size/4.), 
+        ln = imagen.Line(bounds = BoundingBox(radius=self.size/4.),
                     orientation = pi/3, smoothing=0,
-                    xdensity = self.density, ydensity = self.density,  
+                    xdensity = self.density, ydensity = self.density,
                     thickness=1./self.density)()
         # cutting the relevant part of the created line
         idx = ln.argmax(axis=0).argmax()
@@ -1229,7 +1226,7 @@
                             # of Gabor patch
                         frequency = self.spatial_frequency,
                         phase = self.phase, # Initial phase of the sinusoid
-                        bounds = BoundingBox(radius=self.size_x/2), 
+                        bounds = BoundingBox(radius=self.size_x/2),
                             # BoundingBox of the area in which the pattern is
                             # generated, radius=1: box with side length 2!
                         size = self.size/3, # size = 2*standard_deviation
@@ -1237,14 +1234,14 @@
                         orientation=self.orientation, # In radians
                         x = self.x,  # x-coordinate of Gabor patch center
                         y = self.y,  # y-coordinate of Gabor patch center
-                        xdensity=self.density, # Number of points in one unit 
+                        xdensity=self.density, # Number of points in one unit
                                                # of length in x direction
-                        ydensity=self.density, # Number of points in one unit 
+                        ydensity=self.density, # Number of points in one unit
                                                # of length in y direction
                         scale=2*self.background_luminance*current_luminance,
-                                # Difference between maximal and minimal value 
+                                # Difference between maximal and minimal value
                                 # => min value = -scale/2, max value = scale/2
-                                )()                
+                                )()
             gabor = gabor+self.background_luminance # rescalling
             blank = imagen.Constant(scale=self.background_luminance,
                                     bounds=BoundingBox(radius=self.size_x/2),
@@ -1254,21 +1251,21 @@
                 gabor = gabor*grid_pattern
                 blank = blank*grid_pattern
             num_frames += 1
-            if (num_frames-1) * self.frame_duration < self.stroke_time: 
+            if (num_frames-1) * self.frame_duration < self.stroke_time:
                 # First stroke
                 yield (gabor, [1])
                 if num_frames * self.frame_duration >= self.stroke_time:
-                    # If next move is the second stroke -> change position 
+                    # If next move is the second stroke -> change position
                     # and luminance
-                    self.x = self.x + self.x_direction 
-                    self.y = self.y + self.y_direction 
+                    self.x = self.x + self.x_direction
+                    self.y = self.y + self.y_direction
                     current_luminance = self.second_relative_luminance
-            elif (num_frames-1) * self.frame_duration < self.flash_duration: 
+            elif (num_frames-1) * self.frame_duration < self.flash_duration:
                 # Second stroke
                 yield (gabor, [1])
             else:
                 yield (blank, [0])
-    
+
     def hex_grid(self):
         """Creates an 2D array representing hexagonal grid based on the parameters
 
@@ -1281,8 +1278,8 @@
                     the oddness can be derived from the ratio of width and height
                     the more close to sqrt(3) the better
 
-            Second, it replicates the the tide to create hexagonal tiding of the 
-            following form              ___ 
+            Second, it replicates the the tide to create hexagonal tiding of the
+            following form              ___
                                     ___/   \
                                        \___/
             Third, it replicates the hexagonal tide and rotates it
@@ -1294,9 +1291,9 @@
             array with values 1 or 0, 0 representing the hexagonal grid
         """
         # imagen is used to create the slant line /
-        ln = imagen.Line(bounds = BoundingBox(radius=self.size/4.), 
+        ln = imagen.Line(bounds = BoundingBox(radius=self.size/4.),
                     orientation = pi/3, smoothing=0,
-                    xdensity = self.density, ydensity = self.density,  
+                    xdensity = self.density, ydensity = self.density,
                     thickness=1./self.density)()
         # cutting the relevant part of the created line
         idx = ln.argmax(axis=0).argmax()
@@ -1323,4 +1320,3 @@
         grid = grid[j:j+x_size,i:i+y_size]
         center = grid.shape[0]/2
         return 1-grid.T
->>>>>>> b65e4207
