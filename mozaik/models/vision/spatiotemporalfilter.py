--- conflicted
+++ resolved
@@ -100,11 +100,7 @@
         #y = numpy.arange(0.0, height, dy) + dy/2.0 - height/2.0
 
         x = numpy.linspace(0.0, width - dx, int(width/dx)) + dx/2.0 - width/2.0
-<<<<<<< HEAD
         y = numpy.linspace(0.0, height - dy, int(height/dy)) + dx/2.0 - height/2.0
-=======
-        y = numpy.linspace(0.0, height - dy, int(width/dx)) + dx/2.0 - height/2.0
->>>>>>> 44d75e0a
 
         # t is the time at the beginning of each timestep
         t = numpy.arange(0.0, duration, dt)
