"""
docstring goes here

"""

from mozaik.storage.datastore import Hdf5DataStore, PickledDataStore
from NeuroTools.parameters import ParameterSet
import sys
import os
import mozaik
import time
from datetime import datetime
from NeuroTools import logging
from NeuroTools import init_logging
from NeuroTools import visual_logging

logger = mozaik.getMozaikLogger("Mozaik")

try:
    from mpi4py import MPI
except ImportError:
    MPI = None
if MPI:
    mpi_comm = MPI.COMM_WORLD


class Global:
    """global variable container"""
    root_directory = './'


def setup_logging():
    # Set-up logging
    if MPI:
        init_logging(Global.root_directory + "log", file_level=logging.DEBUG,
                     console_level=logging.DEBUG, mpi_rank=mpi_comm.rank)  # NeuroTools version
    else:
        init_logging(Global.root_directory + "log", file_level=logging.DEBUG,
                     console_level=logging.DEBUG)  # NeuroTools version
    visual_logging.basicConfig(Global.root_directory + "visual_log.zip",
                               level=logging.INFO)


def setup_experiments(simulation_name, sim):
    # Read parameters
    if len(sys.argv) > 1:
        parameters_url = sys.argv[1]
    else:
        raise ValueError("No parameter file supplied")

    parameters = ParameterSet(parameters_url)

    # Create results directory
    timestamp = datetime.now().strftime('%Y%m%d-%H%M%S')
    Global.root_directory = parameters.results_dir + simulation_name + '_' + \
                              timestamp + 'rank' + str(mpi_comm.rank) + '/'
    os.mkdir(Global.root_directory)
    parameters.save(Global.root_directory + "parameters", expand_urls=True)

    setup_logging()
    return parameters


<<<<<<< HEAD
def run_experiments(model,experiment_list,load_from=None):
    # first lets run all the measurements required by the experiments
    logger.info('Starting Experiemnts')
    if load_from == None:
        data_store = PickledDataStore(load=False,parameters=ParameterSet({'root_directory': Global.root_directory}))
    else:
        data_store = PickledDataStore(load=True,parameters=ParameterSet({'root_directory': load_from}))
    
    data_store.set_neuron_positions(model.neuron_positions())
    data_store.set_neuron_annotations(model.neuron_annotations())
    
    
    t0 = time.time()
    simulation_run_time=0
    for i,experiment in enumerate(experiment_list):
=======
def run_experiments(model, experiment_list):
    # first lets run all the measurements required by the experiments
    print 'Starting Experiemnts'
    data_store = PickledDataStore(load=False,
                                  parameters=ParameterSet({'root_directory': Global.root_directory}))
    data_store.set_neuron_positions(model.neuron_positions())
    data_store.set_neuron_annotations(model.neuron_annotations())

    for i, experiment in enumerate(experiment_list):
>>>>>>> c86d15ce
        logger.info('Starting experiment: ' + experiment.__class__.__name__)
        stimuli = experiment.return_stimuli()
        unpresented_stimuli = data_store.identify_unpresented_stimuli(stimuli)
        logger.info('Running model')
<<<<<<< HEAD
        simulation_run_time += experiment.run(data_store,unpresented_stimuli)
        logger.info('Experiment %d/%d finished' % (i+1,len(experiment_list)))
    
    total_run_time = time.time() - t0
    mozaik_run_time = total_run_time - simulation_run_time
    
    logger.info('Total simulation run time: %.0fs' % total_run_time)
    logger.info('Simulator run time: %.0fs (%d%%)' % (simulation_run_time, int(simulation_run_time /total_run_time * 100)))
    logger.info('Mozaik run time: %.0fs (%d%%)' % (mozaik_run_time, int(mozaik_run_time /total_run_time * 100)))
    
    return data_store
=======
        experiment.run(data_store, unpresented_stimuli)
        logger.info('Experiment %d/%d finished' % (i + 1, len(experiment_list)))

    return data_store
>>>>>>> c86d15ce
<|MERGE_RESOLUTION|>--- conflicted
+++ resolved
@@ -61,14 +61,15 @@
     return parameters
 
 
-<<<<<<< HEAD
 def run_experiments(model,experiment_list,load_from=None):
     # first lets run all the measurements required by the experiments
     logger.info('Starting Experiemnts')
     if load_from == None:
-        data_store = PickledDataStore(load=False,parameters=ParameterSet({'root_directory': Global.root_directory}))
+        data_store = PickledDataStore(load=False,
+                                      parameters=ParameterSet({'root_directory': Global.root_directory}))
     else:
-        data_store = PickledDataStore(load=True,parameters=ParameterSet({'root_directory': load_from}))
+        data_store = PickledDataStore(load=True,
+                                      parameters=ParameterSet({'root_directory': load_from}))
     
     data_store.set_neuron_positions(model.neuron_positions())
     data_store.set_neuron_annotations(model.neuron_annotations())
@@ -77,22 +78,10 @@
     t0 = time.time()
     simulation_run_time=0
     for i,experiment in enumerate(experiment_list):
-=======
-def run_experiments(model, experiment_list):
-    # first lets run all the measurements required by the experiments
-    print 'Starting Experiemnts'
-    data_store = PickledDataStore(load=False,
-                                  parameters=ParameterSet({'root_directory': Global.root_directory}))
-    data_store.set_neuron_positions(model.neuron_positions())
-    data_store.set_neuron_annotations(model.neuron_annotations())
-
-    for i, experiment in enumerate(experiment_list):
->>>>>>> c86d15ce
         logger.info('Starting experiment: ' + experiment.__class__.__name__)
         stimuli = experiment.return_stimuli()
         unpresented_stimuli = data_store.identify_unpresented_stimuli(stimuli)
         logger.info('Running model')
-<<<<<<< HEAD
         simulation_run_time += experiment.run(data_store,unpresented_stimuli)
         logger.info('Experiment %d/%d finished' % (i+1,len(experiment_list)))
     
@@ -103,10 +92,4 @@
     logger.info('Simulator run time: %.0fs (%d%%)' % (simulation_run_time, int(simulation_run_time /total_run_time * 100)))
     logger.info('Mozaik run time: %.0fs (%d%%)' % (mozaik_run_time, int(mozaik_run_time /total_run_time * 100)))
     
-    return data_store
-=======
-        experiment.run(data_store, unpresented_stimuli)
-        logger.info('Experiment %d/%d finished' % (i + 1, len(experiment_list)))
-
-    return data_store
->>>>>>> c86d15ce
+    return data_store