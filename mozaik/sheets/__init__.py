# encoding: utf-8
"""
Module containing the implementation of sheets - one of the basic building blocks of *mozaik* models.
"""

import numpy
import mozaik
from collections import OrderedDict
from mozaik.core import BaseComponent
from mozaik import load_component
from mozaik.tools.distribution_parametrization import PyNNDistribution
from parameters import ParameterSet, UniformDist
from pyNN import space
from pyNN.errors import NothingToWriteError
from string import Template
from neo.core.spiketrain import SpikeTrain
import quantities as pq


logger = mozaik.getMozaikLogger()

class Sheet(BaseComponent):
    """
    Sheet is an abstraction of a volume of neurons positioned in a physical space.

    It roughly corresponding to the PyNN Sheet class with the added spatial structure 
    and various helper functions specific to the mozaik integration. The spatial position 
    of all cells is kept within the PyNN Sheet object and are assumed to be in μm.
       
    Other parameters
    ----------------
    
    cell : ParameterSet
         The parametrization of the cell model that all neurons in this sheet will have.
         
    cell.model : str
               The name of the cell model.
    
    cell.params : ParameterSet
               The set of parameters that the given model requires.
               
    cell.initial_values : ParameterSet
                   It can contain a ParameterSet containing the initial values for some of the parameters in cell.params
                   
    mpi_safe : bool
             Whether to set the sheet up to be reproducible in MPI environment. 
             This is computationally less efficient that if it is set to false, but it will
             guaruntee the same results irrespective of the number of MPI process used.
             
    artificial_stimulators : ParameterSet
             Contains a list of ParameterSet objects, one per each :class:`.direct_stimulator.DirectStimulator` object to be created.
             Each contains a parameter 'component' that specifies which :class:`.direct_stimulator.DirectStimulator` to use, and  a 
             parameter 'params' which is a ParameterSet to be passed to that `DirectStimulator`.
    
    name : str
        Name of the sheet.
    
    recorders : ParameterSet
                Parametrization of recorders in this sheet. The recorders ParameterSet will contain as keys the names
                of the different recording configuration user want to have in this sheet. For the format of each recording configuration see notes.

    recording_interval : float (ms)
                The interval at which analog signals in this sheet will be recorded. 

    Notes
    -----
    
    Each recording configuration requires the following parameters:
    
    *variables* 
        tuple of strings specifying the variables to measure (allowd values are: 'spikes' , 'v','gsyn_exc' , 'gsyn_inh' )
    *componnent* 
        the path to the :class:`mozaik.sheets.population_selector.PopulationSelector` class
    *params*
        a ParameterSet containing the parameters for the given :class:`mozaik.sheets.population_selector.PopulationSelector` class 
    """

    required_parameters = ParameterSet({
        'cell': ParameterSet({
            'model': str,  # the cell type of the sheet
            'native_nest': bool,
            'params': ParameterSet,
            'receptors': ParameterSet,
            'initial_values': ParameterSet,
        }),

        'mpi_safe': bool,
        'artificial_stimulators' : ParameterSet,
        'name': str,
        'recorders' : ParameterSet,
        'recording_interval' : float,
    })

    def __init__(self, model, size_x,size_y, parameters):
        BaseComponent.__init__(self, model, parameters)
        self.sim = self.model.sim
        self.dt = self.sim.state.dt
        self.name = parameters.name  # the name of the population
        self.model.register_sheet(self)
        self._pop = None
        self.size_x = size_x
        self.size_y = size_y
        self.msc=0
        # By default we assume that the population corresponds to a non multisynapse model
        self.multisynapse = False
        # We want to be able to define in cell.params the cell parameters as also PyNNDistributions so we can get variably parametrized populations
        # The problem is that the pyNN.Population can accept only scalar parameters. There fore we will remove from cell.params all parameters
        # that are PyNNDistributions, and will initialize them later just after the population is initialized (in property pop())
        self.dist_params = OrderedDict()
        for k in self.parameters.cell.params.keys():
            if isinstance(self.parameters.cell.params[k],PyNNDistribution):
               self.dist_params[k]=self.parameters.cell.params[k]
        for dist_k in self.dist_params.keys():
            del self.parameters.cell.params[dist_k]
        

    def setup_to_record_list(self):
        """
        Set up the recording configuration.
        """
        self.to_record = OrderedDict()
        for k in  self.parameters.recorders.keys():
            recording_configuration = load_component(self.parameters.recorders[k].component)
            l = recording_configuration(self,self.parameters.recorders[k].params).generate_idd_list_of_neurons()
            if isinstance(self.parameters.recorders[k].variables,str):
               self.parameters.recorders[k].variables = [self.parameters.recorders[k].variables]
               
            for var in self.parameters.recorders[k].variables:
                self.to_record[var] = list(set(self.to_record.get(var,[])) | set(l))


        for k in self.to_record.keys():
            idds = self.pop.all_cells.astype(int)
            self.to_record[k] = [numpy.flatnonzero(idds == idd)[0] for idd in self.to_record[k]]
            
    def size_in_degrees(self):
        """Returns the x, y size in degrees of visual field of the given area."""
        raise NotImplementedError
        pass

    def pop():
        doc = "The PyNN population holding the neurons in this sheet."

        def fget(self):
            if not self._pop:
                logger.error('Population have not been yet set in sheet: ' +  self.name + '!')
            return self._pop

        def fset(self, value):
            if self._pop:
                raise Exception("Error population has already been set. It is not allowed to do this twice!")
            self._pop = value
            l = value.all_cells.astype(int)
            self._neuron_annotations = [OrderedDict() for i in range(0, len(value))]
            self.setup_artificial_stimulation()
            self.setup_initial_values()



        return locals()
    
    pop = property(**pop())  # this will be populated by PyNN population, in the derived classes

    def add_neuron_annotation(self, neuron_number, key, value, protected=True):
        """
        Adds annotation to neuron at index neuron_number.
        
        Parameters
        ----------
        neuron_number : int
                      The index of the neuron in the population to which the annotation will be added.  
        
        key : str
            The name of the annotation
        
        value : object
              The value of the annotation
        
        protected : bool (default=True)
                  If True, the annotation cannot be changed.
        """
        if not self._pop:
            logger.error('Population has not been yet set in sheet: ' + self.name + '!')
        if (key in self._neuron_annotations[neuron_number] and self._neuron_annotations[neuron_number][key][0]):
            logger.warning('The annotation<' + str(key) + '> for neuron ' + str(neuron_number) + ' is protected. Annotation not updated')
        else:
            self._neuron_annotations[neuron_number][key] = (protected, value)

    def has_neuron_annotation(self, neuron_number, key):
        """
        Check if an annotation exists for a given neuron.

        Parameters
        ----------
        neuron_number : int
                      The index of the neuron in the population for which the annotation will be checked.

        key : str
            The name of the annotation

        Returns
        -------
            value : Boolean
                   True if the neurons has such annotation, False otherwise
        """

        if not self._pop:
            logger.error('Population has not been yet set in sheet: ' + self.name + '!')
        if key not in self._neuron_annotations[neuron_number]:
            return False
        else:
            return True

    def get_neuron_annotation(self, neuron_number, key):
        """
        Retrieve annotation for a given neuron.
        
        Parameters
        ----------
        neuron_number : int
                      The index of the neuron in the population to which the annotation will be added.  
        
        key : str
            The name of the annotation
        
        Returns
        -------
            value : object
                  The value of the annotation
        """

        if not self._pop:
            logger.error('Population has not been yet set in sheet: ' + self.name + '!')
        if key not in self._neuron_annotations[neuron_number]:
            logger.error("ERROR, annotation does not exist:" + self.name + " " + neuron_number + " " + key + " " + self._neuron_annotations[neuron_number].keys())

        return self._neuron_annotations[neuron_number][key][1]

    def get_neuron_annotations(self):
        if not self._pop:
            logger.error('Population has not been yet set in sheet: ' +  self.name + '!')

        anns = []
        for i in range(0, len(self.pop)):
            d = OrderedDict()
            for (k, v) in self._neuron_annotations[i].items():
                d[k] = v[1]
            anns.append(d)
        return anns

    def describe(self, template='default', render=lambda t, c: Template(t).safe_substitute(c)):
        context = {
            'name': self.__class__.__name__,
        }
        if template:
            render(template, context)
        else:
            return context

    def record(self):
        # this should be only called once.
        self.setup_to_record_list()
        if self.to_record != None:
            for variable in self.to_record.keys():
                cells = self.to_record[variable]
                if cells != 'all':
                    self.pop[cells].record(variable,sampling_interval=self.parameters.recording_interval)
                else:
                    self.pop.record(variable,sampling_interval=self.parameters.recording_interval)

    def get_data(self, stimulus_duration=None):
        """
        Retrieve data recorded in this sheet from pyNN in response to the last presented stimulus.
        
        Parameters
        ----------
        stimulus_duration : float(ms)
                          The length of the last stimulus presentation.
        
        Returns
        -------
        segment : Segment
                The segment holding all the recorded data. See NEO documentation for detail on the format.
        """
<<<<<<< HEAD

        if self.parameters.cell.native_nest:
            vm_name = ['V_m']
        else:
            vm_name = ['v']

        if self.multisynapse:
            gsyn_names = []
            for k in self.parameters.cell.receptors.keys():
                gsyn_names.append(k+ '.gsyn') 
        elif self.parameters.cell.native_nest:
            gsyn_names = ['g_ex', 'g_in']
        else: 
            gsyn_names = ['gsyn_exc', 'gsyn_inh']
            
        try:
            block = self.pop.get_data(['spikes'] + vm_name + gsyn_names,clear=True)
        except (NothingToWriteError, errmsg):
            logger.debug(errmsg)
=======
        
        block = None
        steps = self.model.parameters.steps_get_data 
        if steps:
            for i in range(0,len(self.pop),steps):
                try:
                    if self.parameters.cell.native_nest:
                        if i + steps < len(self.pop):
                            b = self.pop[i:i+steps].get_data(['spikes', 'V_m', 'g_ex', 'g_in'],clear=False)
                        else:
                            b = self.pop[i:i+steps].get_data(['spikes', 'V_m', 'g_ex', 'g_in'],clear=True)
                    else:
                        if i + steps < len(self.pop):
                            b = self.pop[i:i+steps].get_data(['spikes', 'v', 'gsyn_exc', 'gsyn_inh'],clear=False)
                        else:
                            b = self.pop[i:i+steps].get_data(['spikes', 'v', 'gsyn_exc', 'gsyn_inh'],clear=True)
                except (NothingToWriteError, errmsg):
                    logger.debug(errmsg)
                if (mozaik.mpi_comm) and (mozaik.mpi_comm.rank == mozaik.MPI_ROOT):
                    if block:
                        # the following business with setting sig.segment is a workaround for a bug in Neo
                        for seg, mseg in zip(b.segments, block.segments):
                            for sig in seg.analogsignals:
                                sig.segment = mseg
                        block.merge(b)
                    else:
                        # the following business with setting sig.segment is a workaround for a bug in Neo
                        for seg in b.segments:
                            for sig in seg.analogsignals:
                                sig.segment = seg
                        block = b
                mozaik.mpi_comm.barrier()
        else:
            try:
                if self.parameters.cell.native_nest:
                    block = self.pop.get_data(['spikes', 'V_m', 'g_ex', 'g_in'],clear=True)
                else:
                    block = self.pop.get_data(['spikes', 'v', 'gsyn_exc', 'gsyn_inh'],clear=True)
            except (NothingToWriteError, errmsg):
                logger.debug(errmsg)

>>>>>>> 2b86a0c1
        if (mozaik.mpi_comm) and (mozaik.mpi_comm.rank != mozaik.MPI_ROOT):
           return None
        s = block.segments[-1]
        s.annotations["sheet_name"] = self.name

        # lets sort spike train so that it is ordered by IDs and thus hopefully
        # population indexes
        def key(a):
            return a.annotations['source_id']

        self.msc = numpy.mean([len(st)/(st.t_stop-st.t_start)*1000 for st in s.spiketrains])
        s.spiketrains = sorted(s.spiketrains, key=key)

        if stimulus_duration != None:
           for st in s.spiketrains:
               tstart = st.t_start
               st -= tstart
               st.t_stop -= tstart
               st.t_start = 0 * pq.ms
           for i in range(0, len(s.analogsignals)):
               s.analogsignals[i].t_start = 0 * pq.ms

        return s

    def mean_spike_count(self):
        return self.msc

    def prepare_artificial_stimulation(self, duration, offset,additional_stimulators):
        """
        Prepares the background noise and artificial stimulation for the population for the stimulus that is 
        about to be presented. 
        
        Parameters
        ----------
        
        duration : float (ms)
                 The duration of the stimulus that will be presented.
        
        additional_stimulators : list
                               List of additional stimulators, defined by the experiment that should be applied during this stimulus. 
                
        offset : float (ms)
               The current time of the simulation.
        """
        for ds in self.artificial_stimulators + additional_stimulators:
            ds.prepare_stimulation(duration,offset)
        

    def setup_artificial_stimulation(self):
        """
        Called once population is created. Sets up the background noise.
        """
        self.artificial_stimulators = []
        for k in  self.parameters.artificial_stimulators.keys():
            direct_stimulator = load_component(self.parameters.artificial_stimulators[k].component)
            self.artificial_stimulators.append(direct_stimulator(self,self.parameters.artificial_stimulators[k].params))

        
    def setup_initial_values(self):
        """
        Called once population is set. Set's up the initial values of the neural model variables.
        """
        # Initial state variables
        self.pop.initialize(**self.parameters.cell.initial_values)
        # Variable cell parameters
        self.pop.set(**self.dist_params)<|MERGE_RESOLUTION|>--- conflicted
+++ resolved
@@ -282,7 +282,6 @@
         segment : Segment
                 The segment holding all the recorded data. See NEO documentation for detail on the format.
         """
-<<<<<<< HEAD
 
         if self.parameters.cell.native_nest:
             vm_name = ['V_m']
@@ -298,27 +297,15 @@
         else: 
             gsyn_names = ['gsyn_exc', 'gsyn_inh']
             
-        try:
-            block = self.pop.get_data(['spikes'] + vm_name + gsyn_names,clear=True)
-        except (NothingToWriteError, errmsg):
-            logger.debug(errmsg)
-=======
-        
         block = None
         steps = self.model.parameters.steps_get_data 
         if steps:
             for i in range(0,len(self.pop),steps):
                 try:
-                    if self.parameters.cell.native_nest:
-                        if i + steps < len(self.pop):
-                            b = self.pop[i:i+steps].get_data(['spikes', 'V_m', 'g_ex', 'g_in'],clear=False)
-                        else:
-                            b = self.pop[i:i+steps].get_data(['spikes', 'V_m', 'g_ex', 'g_in'],clear=True)
+                    if i + steps < len(self.pop):
+                        b = self.pop[i:i+steps].get_data(['spikes'] + vm_name + gsyn_names,clear=False)
                     else:
-                        if i + steps < len(self.pop):
-                            b = self.pop[i:i+steps].get_data(['spikes', 'v', 'gsyn_exc', 'gsyn_inh'],clear=False)
-                        else:
-                            b = self.pop[i:i+steps].get_data(['spikes', 'v', 'gsyn_exc', 'gsyn_inh'],clear=True)
+                        b = self.pop[i:i+steps].get_data(['spikes'] + vm_name + gsyn_names,clear=True)
                 except (NothingToWriteError, errmsg):
                     logger.debug(errmsg)
                 if (mozaik.mpi_comm) and (mozaik.mpi_comm.rank == mozaik.MPI_ROOT):
@@ -337,14 +324,10 @@
                 mozaik.mpi_comm.barrier()
         else:
             try:
-                if self.parameters.cell.native_nest:
-                    block = self.pop.get_data(['spikes', 'V_m', 'g_ex', 'g_in'],clear=True)
-                else:
-                    block = self.pop.get_data(['spikes', 'v', 'gsyn_exc', 'gsyn_inh'],clear=True)
+                block = self.pop.get_data(['spikes'] + vm_name + gsyn_names,clear=True)
             except (NothingToWriteError, errmsg):
                 logger.debug(errmsg)
 
->>>>>>> 2b86a0c1
         if (mozaik.mpi_comm) and (mozaik.mpi_comm.rank != mozaik.MPI_ROOT):
            return None
         s = block.segments[-1]
