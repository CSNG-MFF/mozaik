--- conflicted
+++ resolved
@@ -234,14 +234,10 @@
       def generate_idd_list_of_neurons(self):
           picked_or = set(self.pick_close_to_annotation())
           xx,yy = self.sheet.cs_2_vf(self.sheet.pop.positions[0],self.sheet.pop.positions[1])
-<<<<<<< HEAD
-          picked_region = set(numpy.arange(0,len(xx))[numpy.logical_and(abs(numpy.array(xx - self.parameters.offset_x) < self.parameters.size/2.0) , (abs(numpy.array(yy) - self.parameters.offset_y) < self.parameters.size/2.0))])
-=======
           picked_region = set(numpy.arange(0,len(xx))[numpy.logical_and(
-		abs(numpy.array(xx - self.parameters.offset_x)) < self.parameters.size/2.0,
-                abs(numpy.array(yy - self.parameters.offset_y)) < self.parameters.size/2.0
-	  )])
->>>>>>> 17aadc51
+                                                                         abs(numpy.array(xx - self.parameters.offset_x)) < self.parameters.size/2.0,
+                                                                         abs(numpy.array(yy - self.parameters.offset_y)) < self.parameters.size/2.0
+                                                      )])
           picked = list(picked_or & picked_region)  
           mozaik.rng.shuffle(picked)
           z = self.sheet.pop.all_cells.astype(int)
