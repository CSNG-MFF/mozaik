"""
This module contains the definition of the AnalysisDataStructure API and implementation of some basic analysis data structures.

For more documentation refer to `mozaik.analysis`_
"""

import mozaik
import numpy
from mozaik.tools.mozaik_parametrized import MozaikParametrized, SNumber, SInteger, SString
logger = mozaik.getMozaikLogger()


class AnalysisDataStructure(MozaikParametrized):
    """
    Encapsulates data that a certain Analysis class generates.

    The four parameters that are common to all AnalysisDataStructure classes are `identified`, `analysis_algorithm`, `neuron`, `sheet_name` and `stimulus_id`.
    """

    identifier = SString(doc="The identifier of the analysis data structure")
    analysis_algorithm = SString(doc="The identifier of the analysis data structure")
    
    neuron = SInteger(default=None,
                           doc="Neuron id to which the datastructure belongs. None if it is not neuron specific")
    sheet_name = SString(default=None,
                              doc="The sheet for which this results were computed. None if they do not belong to specific sheet")
    stimulus_id = SString(default=None,
                               doc="The stimulus for which the results were computed. None if they are not related to specific stimulus")

    def __init__(self,tags=[], **params):
        MozaikParametrized.__init__(self, **params)
        self.tags = tags


class SingleValue(AnalysisDataStructure):
    """
    Data structure holding single value. This can be per model, if sheet parameter is None,
    or per sheet if sheet is specified. In principle it can also be per neuron if the neuron
    parameter is specified, but in most cases you probably want to use :class:`.PerNeuronValue`
    instead.
    """

    value = SNumber(units=None,default=None,doc="The value.")
    value_name = SString(doc="The name of the value.")
    period = SNumber(units=None,default=None,doc="The period of the value. If value is not periodic period=None")
    
    def __init__(self, **params):
        AnalysisDataStructure.__init__(self, identifier='SingleValue', **params)


class PerNeuronValue(AnalysisDataStructure):
    """
    Data structure holding single value per neuron.
    
    Parameters
    ---------- 
    
    values : list
           The vector of values one per neuron

    value_units : quantities
                Quantities unit describing the units of the value
    
    ids : list(int)
        The ids of the neurons which are stored, in the same order as in the values
    """
    value_name = SString(doc="The name of the value.")
    period = SNumber(units=None,default=None,doc="The period of the value. If value is not periodic period=None")

    def __init__(self, values, idds, value_units, **params):
        AnalysisDataStructure.__init__(self, identifier='PerNeuronValue', **params)
        self.value_units = value_units
        self.values = numpy.array(values)
        self.ids = list(idds)
    
    def get_value_by_id(self,idds):
        """
        Parameters
        ---------- 
        idd : int or list(int)
            The ids for which the return the values.
        
        Returns
        -------
        ids : AnalogSignal or list(AnalogSignal)
            List (or single) of AnalogSignal objects corresponding to ids in `idd`.
        """
        if isinstance(idds,list) or isinstance(idds,numpy.ndarray):
            return [self.values[list(self.ids).index(i)] for i in idds]
        else:
            return numpy.array(self.values)[list(self.ids).index(idds)]

class PerNeuronPairValue(AnalysisDataStructure):
    """
    Data structure holding values for each pair of neurons.
    
    Parameters
    ---------- 
    
    values : numpy.nd_array
           The 2D array holding the values. 

    value_units : quantities
                Quantities unit describing the units of the value
    
    ids : list(int)
        The ids of the neurons which are stored, in the same order as in the values (along both axis).
    """
    value_name = SString(doc="The name of the value.")
    period = SNumber(units=None,default=None,doc="The period of the value. If value is not periodic period=None")

    def __init__(self, values, idds, value_units, **params):
        AnalysisDataStructure.__init__(self, identifier='PerNeuronValue', **params)
        self.value_units = value_units
        self.values = numpy.array(values)
        self.ids = list(idds)
    
    def get_value_by_ids(self,idds1,idds2):
        """
        Parameters
        ---------- 
        idd : int or list(int)
            The ids for which the return the values.
        
        Returns
        -------
        ids : AnalogSignal or list(AnalogSignal)
            List (or single) of AnalogSignal objects corresponding to ids in `idd`.
        """
        if (isinstance(idds1,list) or isinstance(idds1,numpy.ndarray)) and (isinstance(idds2,list) or isinstance(idds2,numpy.ndarray)):
            return self.values[[list(self.ids).index(i) for i in idds1]][[list(self.ids).index(i) for i in idds2]]
        else:
            return self.values[list(self.ids).index(idds1),list(self.ids).index(idds2)]


class AnalysisDataStructure1D(AnalysisDataStructure):
    """
    Data structure representing 1D data.
    All data corresponds to the same axis name and units.
    Explicitly specifies the axis - their name and units.
    Note that at this stage we do not assume the structure in which the data
    is stored.
    Also the class can hold multiple instances of 1D data.

    It uses the quantities package to specify units.
    If at all possible all data stored in numoy arrays should be quantities
    arrays with matching units!

    Parameters
    ---------- 
    y_axis_units : quantities
          The quantities units of y axis.
    """

    x_axis_name = SString(doc="the name of the x axis.")
    y_axis_name = SString(doc="the name of the y axis.")

    def __init__(self,  y_axis_units, **params):
        AnalysisDataStructure.__init__(self, **params)
        self.y_axis_units = y_axis_units


class AnalogSignalList(AnalysisDataStructure1D):
    """
    This is a simple list of Neo AnalogSignal objects.

    Parameters
    ---------- 
    asl : list(AnalogSignal)
         The variable containing the list of AnalogSignal objects, in the order
         corresponding to the order of neurons indexes in the indexes parameter.
    
    ids : list(int)
         List of ids of neurons in the original Mozaik sheet to which the
         AnalogSignals correspond.
    """

    def __init__(self, asl, ids, y_axis_units, **params):
        AnalysisDataStructure1D.__init__(self,  y_axis_units,
                                         identifier='AnalogSignalList',
                                         **params)
        self.asl = asl
        self.ids = list(ids)
        assert len(asl) == len(ids)
    
    def get_asl_by_id(self,idd):
<<<<<<< HEAD
        """
        Parameters
        ---------- 
        idd : int or list(int)
        
        Returns
        -------
        ids : AnalogSignal or list(AnalogSignal)
            List (or single) of AnalogSignal objects corresponding to ids in `idd`.
        """

        return self.asl[list(self.ids).index(idd)]
=======
        return self.asl[list(self.ids).index(idd)]
    
    def __add__(self, other):
        assert set(self.ids) <= set(other.ids) and set(self.ids) >= set(other.ids)  
        assert self.x_axis_name == other.x_axis_name
        assert self.y_axis_name == other.y_axis_name
        assert self.y_axis_units == other.y_axis_units
        
        new_asl = []
        for idd in self.ids:
            new_asl.append(self.get_asl_by_id(idd) + other.get_asl_by_id(idd))
            
        return AnalogSignalList(new_asl,self.ids,y_axis_units = self.y_axis_units,x_axis_name = self.x_axis_name,y_axis_name = self.y_axis_name, sheet_name = self.sheet_name)
>>>>>>> f93d89ac
        
class ConductanceSignalList(AnalysisDataStructure1D):
    """
    This is a simple list of Neurotools AnalogSignal objects representing the
    conductances.

    The object holds two lists, one for excitatory and one for inhibitory
    conductances.

    Parameters
    ---------- 
    e_asl : list(AnalogSignal)
       The variable containing the list of AnalogSignal objects corresponding
       to excitatory conductances, in the order corresponding to the order of
       neurons indexes in the indexes parameter.
    
    i_asl : list(AnalogSignal)
       The variable containing the list of AnalogSignal objects corresponding
       to inhibitory conductances, in the order corresponding to the order of
       neurons indexes in the indexes parameter.
       
    ids : list(int)
       List of ids of neurons in the original Mozaik sheet to which the
       AnalogSignals correspond.
    """

    def __init__(self, e_con, i_con, ids, **params):
        assert e_con[0].units == i_con[0].units
        AnalysisDataStructure1D.__init__(self,
                                         e_con[0].sampling_rate.units,
                                         e_con[0].units,
                                         x_axis_name='time',
                                         y_axis_name='conductance',
                                         identifier='ConductanceSignalList',
                                         **params)
        self.e_con = e_con
        self.i_con = i_con
        self.ids = list(ids)

    def get_econ_by_id(self,idd):
        """
        Parameters
        ---------- 
        idd : int or list(int)
        
        Returns
        -------
        ids : AnalogSignal or list(AnalogSignal)
            List (or single) of AnalogSignal objects containing excitatory conductanes corresponding to ids in `idd`.
        """
        return self.e_con[self.ids.index(idd)]

    def get_icon_by_id(self,idd):
        """
        Parameters
        ---------- 
        idd : int or list(int)
        
        Returns
        -------
        ids : AnalogSignal or list(AnalogSignal)
            List (or single) of AnalogSignal objects containing inhibitory conductanes corresponding to ids in `idd`.
        """
        return self.i_con[self.ids.index(idd)]

class Connections(AnalysisDataStructure):
    """
    Data structure holding connections.

    Parameters
    ---------- 
    weights : list
            List of tuples (i,j,w) where i is index of pre-synaptic neuron in sheet source_name and j is index of post-synaptic neuron in sheet target_name, and w is the weights.
    
    delays : list
            List of tuples (i,j,d) where i is index of pre-synaptic neuron in sheet source_name and j is index of post-synaptic neuron in sheet target_name, and d is the delay.
    
    """

    proj_name = SString(doc="Projection name.")
    source_name = SString(doc="The name of the source sheet.")
    target_name = SString(doc="The name of the target sheet.")

    def __init__(self, weights, delays, **params):
        AnalysisDataStructure.__init__(self, identifier='Connections', **params)
        self.weights = weights
        self.delays =  delays<|MERGE_RESOLUTION|>--- conflicted
+++ resolved
@@ -184,7 +184,6 @@
         assert len(asl) == len(ids)
     
     def get_asl_by_id(self,idd):
-<<<<<<< HEAD
         """
         Parameters
         ---------- 
@@ -196,8 +195,6 @@
             List (or single) of AnalogSignal objects corresponding to ids in `idd`.
         """
 
-        return self.asl[list(self.ids).index(idd)]
-=======
         return self.asl[list(self.ids).index(idd)]
     
     def __add__(self, other):
@@ -211,7 +208,7 @@
             new_asl.append(self.get_asl_by_id(idd) + other.get_asl_by_id(idd))
             
         return AnalogSignalList(new_asl,self.ids,y_axis_units = self.y_axis_units,x_axis_name = self.x_axis_name,y_axis_name = self.y_axis_name, sheet_name = self.sheet_name)
->>>>>>> f93d89ac
+
         
 class ConductanceSignalList(AnalysisDataStructure1D):
     """
