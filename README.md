## Installation instructions

### Dependencies
* scipy/numpy
* nest (latest release)
* pyNN (neo_output branch)
* imagen
<<<<<<< HEAD
=======
* parameters
>>>>>>> 40b49bc6
* quantities 
* neo

### Installation
git clone https://github.com/antolikjan/mozaik.git

cd mozaik

python setup.py install


## Detailed instructions

Mozaik requires currently some "non-standard" branches of software like the
pyNN which will be resolved in the future. Therefore more detailed installation
instructions follow.

### Virtual env

We recommended to install mozaik using the virtualenv python environment manager (http://pypi.python.org/pypi/virtualenv/) , to prevent potential
conflicts with standard versions of required libraries. Users can follow for example http://simononsoftware.com/virtualenv-tutorial/short tutorial or just do the following steps:
 
 * Install virtualenv
 * Create (for example in your home directory) a directory where all virtual
   environments will be created home/virt_env
 * Create the virtual environment for mozaik: virtualenv virt_env/virt_env_mozaik/ --verbose --no-site-packages

Then, load the virtual environment for mozaik by source virt_env/virt_env_mozaik/bin/activate

Your shell should look now something like:
(virt_env_mozaik)Username@Machinename:~$

### Dependencies 

 * scipy
   * scipy requires the following packages if you install it 'by hand' in your
     virtual environment: liblapack-dev, libblas-dev, gfortran
 * numpy
 * matplotlib (1.1 and higher)
 * quantities
 * PyNN:
     * PyNN requires currently the neo-output branch, NOT the standard one.
     So, you need to do the following:
     svn co https://neuralensemble.org/svn/PyNN/branches/neo_output/
     Then, in your virtual environment:
     python setup.py install
 * Neo:
    * For Neo, you need to clone with the help of git:
      git clone https://github.com/apdavison/python-neo
      cd python-neo
      python setup.py install
<<<<<<< HEAD
 * imagen:        
      pip install --user imagen
=======
 * imagen
 * parameters
>>>>>>> 40b49bc6
 * NeuroTools
   * svn co https://neuralensemble.org/svn/NeuroTools/trunk NeuroTools
   * In virt_env_mozaik: python setup.py install
 
For Mozaik itself, you need to clone with the help of git:
git clone https://github.com/antolikjan/mozaik.git

python setup.py install


VIRTUALENV NOTE: You might already have some of the above packages
if you've used the option --system-site-packages when creating the virtual environment for mozaik.
You can list the packages you have e.g. with the help of yolk):
If you've set up the virt_env with the option --system-site-packages and
you're using scipy, numpy, matplotlib anyway you don't have to install those in yout virt_env.


Thanks to Bernhard Kaplan for these instructions.

### Running tests

To run tests and measure code coverage, run

$ nosetests --with-coverage --cover-erase --cover-package=mozaik --cover-html --cover-inclusive

in the root directory of the Mozaik package


:copyright: Copyright 2011-2013 by the mozaik team, see AUTHORS.
:license: CeCILL, see LICENSE for details.<|MERGE_RESOLUTION|>--- conflicted
+++ resolved
@@ -5,10 +5,7 @@
 * nest (latest release)
 * pyNN (neo_output branch)
 * imagen
-<<<<<<< HEAD
-=======
 * parameters
->>>>>>> 40b49bc6
 * quantities 
 * neo
 
@@ -57,16 +54,15 @@
      python setup.py install
  * Neo:
     * For Neo, you need to clone with the help of git:
-      git clone https://github.com/apdavison/python-neo
+      git clone https://github.com/apdavison/python-neo python-neo
       cd python-neo
       python setup.py install
-<<<<<<< HEAD
  * imagen:        
       pip install --user imagen
-=======
- * imagen
  * parameters
->>>>>>> 40b49bc6
+      git clone https://github.com/apdavison/parameters.git parameters
+      cd parameters
+      python setup.py install
  * NeuroTools
    * svn co https://neuralensemble.org/svn/NeuroTools/trunk NeuroTools
    * In virt_env_mozaik: python setup.py install
